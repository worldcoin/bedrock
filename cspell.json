{
  "version": "0.2",
  "language": "en-US",
  "allowCompoundWords": true,
  "ignorePaths": ["Cargo.toml"],
  "words": [
    "aarch",
    "clippy",
    "dotenv",
    "foundryup",
    "keccak",
<<<<<<< HEAD
    "ktlint",
=======
    "repr",
>>>>>>> a977a58a
    "ruint",
    "Uniffi",
    "xcframework",
    "Zeroize",
    "Zeroizes"
  ],
  "enabledLanguageIds": [
    "jsonc",
    "markdown",
    "plaintext",
    "rust",
    "shellscript",
    "swift"
  ]
}<|MERGE_RESOLUTION|>--- conflicted
+++ resolved
@@ -9,11 +9,8 @@
     "dotenv",
     "foundryup",
     "keccak",
-<<<<<<< HEAD
     "ktlint",
-=======
     "repr",
->>>>>>> a977a58a
     "ruint",
     "Uniffi",
     "xcframework",
