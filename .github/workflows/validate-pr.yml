--- conflicted
+++ resolved
@@ -17,10 +17,5 @@
       pull-requests: read
     steps:
       - uses: amannn/action-semantic-pull-request@v5
-<<<<<<< HEAD
-        with:
-          token: ${{ secrets.GITHUB_TOKEN }}
-=======
     env:
-      GITHUB_TOKEN: ${{ github.token }} # granting access only to read pull requests
->>>>>>> 7e681e6c
+      GITHUB_TOKEN: ${{ github.token }} # granting access only to read pull requests