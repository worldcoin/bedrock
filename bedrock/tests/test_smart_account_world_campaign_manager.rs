use std::sync::Arc;

mod common;
use common::{
    deploy_safe, set_address_verified_until_for_account, set_erc20_balance_for_safe,
    setup_anvil, IERC20,
};

use alloy::{
    network::Ethereum,
    primitives::{address, keccak256, Address, U256},
    providers::{ext::AnvilApi, Provider, ProviderBuilder},
    signers::local::PrivateKeySigner,
};

use bedrock::{
    primitives::http_client::set_http_client,
    smart_account::{SafeSmartAccount, ENTRYPOINT_4337},
    test_utils::{AnvilBackedHttpClient, IEntryPoint},
    transactions::world_campaign_manager_address,
};

#[tokio::test]
async fn test_transaction_world_campaign_manager_sponsor_claim_user_operations(
) -> anyhow::Result<()> {
    let anvil = setup_anvil();

    let owner_signer = PrivateKeySigner::random();
    let owner_key_hex = hex::encode(owner_signer.to_bytes());
    let owner = owner_signer.address();

    let provider = ProviderBuilder::new()
        .wallet(owner_signer.clone())
        .connect_http(anvil.endpoint_url());

    provider
        .anvil_set_balance(owner, U256::from(1e18 as u64))
        .await?;

    let safe_address_giftor = deploy_safe(&provider, owner, U256::ZERO).await?;
    let safe_address_giftee = deploy_safe(&provider, owner, U256::from(1)).await?;
    let safe_address_third = deploy_safe(&provider, owner, U256::from(2)).await?;

    let entry_point = IEntryPoint::new(*ENTRYPOINT_4337, &provider);
    for safe in [safe_address_giftor, safe_address_giftee] {
        let _ = entry_point
            .depositTo(safe)
            .value(U256::from(1e18 as u64))
            .send()
            .await?
            .get_receipt()
            .await?;
    }

    let wld_token_address = address!("0x2cFc85d8E48F8EAB294be644d9E25C3030863003");
    let wld = IERC20::new(wld_token_address, &provider);

    // Prepare a fake campaign on WorldCampaignManager with id 1 funded in WLD.
    let amount = U256::from(1e18);
    let total_funds = amount * U256::from(10u8);

    setup_fake_world_campaign(&provider, wld_token_address, amount, total_funds)
        .await?;

    // Mark both Safe accounts as verified in the WorldIDAddressBook so that
    // WorldCampaignManager::sponsor passes the NotVerified checks.
    let far_future_timestamp = U256::from(2_000_000_000u64);
    for addr in [
        &safe_address_giftor,
        &safe_address_giftee,
        &safe_address_third,
    ] {
        set_address_verified_until_for_account(&provider, *addr, far_future_timestamp)
            .await?;
    }

    let before_giftor = wld.balanceOf(safe_address_giftor).call().await?;
    let before_giftee = wld.balanceOf(safe_address_giftee).call().await?;

    let client = AnvilBackedHttpClient::new(provider.clone());

    set_http_client(Arc::new(client));

    let safe_account_giftor =
        SafeSmartAccount::new(owner_key_hex.clone(), &safe_address_giftor.to_string())?;
    let safe_account_giftee =
        SafeSmartAccount::new(owner_key_hex.clone(), &safe_address_giftee.to_string())?;
    let campaign_id_str = "1";

    // First, giftor sponsors giftee. This makes giftee eligible to claim after he has sponsored someone.
    safe_account_giftor
        .transaction_world_campaign_manager_sponsor(
            campaign_id_str,
            &safe_address_giftee.to_string(),
        )
        .await
        .expect("transaction_world_campaign_manager_sponsor (giftor -> giftee) failed");

    // Then, giftee sponsors third safe so that giftee has sponsored someone and can claim.
    safe_account_giftee
        .transaction_world_campaign_manager_sponsor(
<<<<<<< HEAD
            campaign_id_str,
            &safe_address_giftor.to_string(),
=======
            &campaign_id_str.to_string(),
            &safe_address_third.to_string(),
>>>>>>> 7983a3d3
        )
        .await
        .expect("transaction_world_campaign_manager_sponsor (giftee -> third) failed");

    let after_giftor = wld.balanceOf(safe_address_giftor).call().await?;
    let after_giftee = wld.balanceOf(safe_address_giftee).call().await?;
    // `sponsor` does not move any WLD; it only records relationships.
    assert_eq!(after_giftor, before_giftor);
    assert_eq!(after_giftee, before_giftee);

    // Now giftee can claim the reward.
    safe_account_giftee
        .transaction_world_campaign_manager_claim(campaign_id_str)
        .await
        .expect("transaction_world_campaign_manager_claim failed");

    let after_redeem_giftee = wld.balanceOf(safe_address_giftee).call().await?;
    assert_eq!(after_redeem_giftee, before_giftee + amount);

    Ok(())
}

/// Configure a fake campaign for the `WorldCampaignManager` contract directly via storage writes.
///
/// This avoids having to call the `onlyOwner` configuration functions on-chain.
/// The underlying storage layout assumptions are:
/// - `nextCampaignId` is at slot `0`
/// - `getCampaign` mapping is at slot `1`
/// - `Campaign` struct layout for a given `campaignId` is:
///   - slot `base + 0`: `address token`
///   - slot `base + 1`: `uint256 funds`
///   - slot `base + 2`: `uint256 endsAt`
///   - slot `base + 3`: `bool wasEndedEarly`
///   - slot `base + 4`: `uint256 lowerBound`
///   - slot `base + 5`: `uint256 upperBound`
///   - slot `base + 6`: `uint256 bonusRewardThreshold`
///   - slot `base + 7`: `uint256 bonusRewardAmount`
///   - slot `base + 8`: `uint256 randomnessSeed`
///
/// NOTE: This is tailored for tests only.
pub async fn setup_fake_world_campaign<P>(
    provider: &P,
    token: Address,
    reward_amount: U256,
    total_funds: U256,
) -> anyhow::Result<()>
where
    P: Provider<Ethereum> + AnvilApi<Ethereum>,
{
    // Address must match the one used by the transaction builder.
    let world_campaign_manager_address = world_campaign_manager_address();

    // Compute the base slot for getCampaign[campaign_id] where getCampaign is at slot 1.
    //
    // NOTE: This helper is currently tailored for `campaign_id == 1`
    let mut padded = [0u8; 64];
    // First 32 bytes: campaignId (we only support id = 1 in tests).
    padded[31] = 1u8;
    // Second 32 bytes: mapping slot index (slot = 1 for `getCampaign`).
    padded[63] = 1u8;
    let base_hash = keccak256(padded);
    let base_slot = U256::from_be_bytes(base_hash.into());

    // Slot 0: token (address left-padded to 32 bytes, stored as big-endian U256).
    let mut token_padded = [0u8; 32];
    token_padded[12..32].copy_from_slice(token.as_slice());
    let token_value = U256::from_be_bytes(token_padded);

    provider
        .anvil_set_storage_at(
            world_campaign_manager_address,
            base_slot,
            token_value.into(),
        )
        .await?;

    // Slot 1: funds.
    provider
        .anvil_set_storage_at(
            world_campaign_manager_address,
            base_slot + U256::from(1u8),
            total_funds.into(),
        )
        .await?;

    // Slot 2: endsAt (set far in the future to avoid expiry issues).
    let far_future_timestamp = U256::from(2_000_000_000u64);
    provider
        .anvil_set_storage_at(
            world_campaign_manager_address,
            base_slot + U256::from(2u8),
            far_future_timestamp.into(),
        )
        .await?;

    // Slot 3: wasEndedEarly = false.
    provider
        .anvil_set_storage_at(
            world_campaign_manager_address,
            base_slot + U256::from(3u8),
            U256::ZERO.into(),
        )
        .await?;

    // Slot 4 & 5: lowerBound == upperBound == reward_amount for deterministic rewards.
    provider
        .anvil_set_storage_at(
            world_campaign_manager_address,
            base_slot + U256::from(4u8),
            reward_amount.into(),
        )
        .await?;
    provider
        .anvil_set_storage_at(
            world_campaign_manager_address,
            base_slot + U256::from(5u8),
            reward_amount.into(),
        )
        .await?;

    // Slot 6: bonusRewardThreshold = reward_amount (must be >= lowerBound and <= upperBound).
    provider
        .anvil_set_storage_at(
            world_campaign_manager_address,
            base_slot + U256::from(6u8),
            reward_amount.into(),
        )
        .await?;

    // Slot 7: bonusRewardAmount = reward_amount (must be >= upperBound, and this is what gets paid when bonus triggers).
    provider
        .anvil_set_storage_at(
            world_campaign_manager_address,
            base_slot + U256::from(7u8),
            reward_amount.into(),
        )
        .await?;

    // Slot 8: randomnessSeed (arbitrary non-zero value).
    provider
        .anvil_set_storage_at(
            world_campaign_manager_address,
            base_slot + U256::from(8u8),
            U256::from(1u8).into(),
        )
        .await?;

    // Finally, give the WorldCampaignManager enough token balance to pay rewards.
    set_erc20_balance_for_safe(
        provider,
        token,
        world_campaign_manager_address,
        total_funds,
    )
    .await?;

    Ok(())
}<|MERGE_RESOLUTION|>--- conflicted
+++ resolved
@@ -99,13 +99,8 @@
     // Then, giftee sponsors third safe so that giftee has sponsored someone and can claim.
     safe_account_giftee
         .transaction_world_campaign_manager_sponsor(
-<<<<<<< HEAD
-            campaign_id_str,
-            &safe_address_giftor.to_string(),
-=======
             &campaign_id_str.to_string(),
             &safe_address_third.to_string(),
->>>>>>> 7983a3d3
         )
         .await
         .expect("transaction_world_campaign_manager_sponsor (giftee -> third) failed");
