use std::{str::FromStr, sync::Arc};

use alloy::{
    network::Ethereum,
    primitives::{address, keccak256, Address, U256},
    providers::{ext::AnvilApi, Provider, ProviderBuilder},
    signers::local::PrivateKeySigner,
    sol_types::SolValue,
};

use bedrock::{
    primitives::{
        http_client::{
            set_http_client, AuthenticatedHttpClient, HttpError, HttpHeader, HttpMethod,
        },
        Network,
    },
    smart_account::{SafeSmartAccount, ENTRYPOINT_4337},
    transaction::{foreign::UnparsedUserOperation, RpcProviderName},
};

use serde::Serialize;
use serde_json::json;

mod common;
use common::{deploy_safe, setup_anvil, IEntryPoint, PackedUserOperation, IERC20};

// ------------------ Mock HTTP client that actually executes the op on Anvil ------------------
#[derive(Clone)]
struct AnvilBackedHttpClient<P>
where
    P: Provider<Ethereum> + Clone + Send + Sync + 'static,
{
    provider: P,
}

#[derive(Serialize)]
#[serde(rename_all = "camelCase")]
struct SponsorUserOperationResponseLite<'a> {
    paymaster: &'a str,
    paymaster_data: &'a str,
    pre_verification_gas: String,
    verification_gas_limit: String,
    call_gas_limit: String,
    paymaster_verification_gas_limit: String,
    paymaster_post_op_gas_limit: String,
    max_priority_fee_per_gas: String,
    max_fee_per_gas: String,
}

#[async_trait::async_trait]
impl<P> AuthenticatedHttpClient for AnvilBackedHttpClient<P>
where
    P: Provider<Ethereum> + Clone + Send + Sync + 'static,
{
    async fn fetch_from_app_backend(
        &self,
        _url: String,
        method: HttpMethod,
        _headers: Vec<HttpHeader>,
        body: Option<Vec<u8>>,
    ) -> Result<Vec<u8>, HttpError> {
        if method != HttpMethod::Post {
            return Err(HttpError::Generic {
                message: "unsupported method".into(),
            });
        }

        let body = body.ok_or(HttpError::Generic {
            message: "missing body".into(),
        })?;

        let root: serde_json::Value =
            serde_json::from_slice(&body).map_err(|_| HttpError::Generic {
                message: "invalid json".into(),
            })?;

        let method =
            root.get("method")
                .and_then(|m| m.as_str())
                .ok_or(HttpError::Generic {
                    message: "invalid json".into(),
                })?;
        let id = root.get("id").cloned().unwrap_or(serde_json::Value::Null);
        let params = root
            .get("params")
            .cloned()
            .unwrap_or(serde_json::Value::Null);

        match method {
            // Respond with minimal, sane gas values and no paymaster
            "wa_sponsorUserOperation" => {
                let result = SponsorUserOperationResponseLite {
                    paymaster: "0x0000000000000000000000000000000000000000",
                    paymaster_data: "0x",
                    pre_verification_gas: "0x20000".into(),
                    verification_gas_limit: "0x20000".into(),
                    call_gas_limit: "0x20000".into(),
                    paymaster_verification_gas_limit: "0x0".into(),
                    paymaster_post_op_gas_limit: "0x0".into(),
                    max_priority_fee_per_gas: "0x3b9aca00".into(), // 1 gwei
                    max_fee_per_gas: "0x3b9aca00".into(),          // 1 gwei
                };
                let resp = json!({
                    "jsonrpc": "2.0",
                    "id": id,
                    "result": result,
                });
                Ok(serde_json::to_vec(&resp).unwrap())
            }
            // Execute the inner call directly through the Safe 4337 Module (no sponsorship path)
            "eth_sendUserOperation" => {
                let params = params.as_array().ok_or(HttpError::Generic {
                    message: "invalid params".into(),
                })?;
                let user_op_val = params.first().ok_or(HttpError::Generic {
                    message: "missing userOp param".into(),
                })?;
                let entry_point_str = params.get(1).and_then(|v| v.as_str()).ok_or(
                    HttpError::Generic {
                        message: "missing entryPoint param".into(),
                    },
                )?;
                // Build UnparsedUserOperation from JSON (which uses hex strings), then convert
                let obj = user_op_val.as_object().ok_or(HttpError::Generic {
                    message: "userOp param must be an object".into(),
                })?;

                let get_opt = |k: &str| -> Option<String> {
                    obj.get(k).and_then(|v| v.as_str()).map(|s| s.to_string())
                };
                let get_or_zero = |k: &str| -> String {
                    get_opt(k).unwrap_or_else(|| "0x0".to_string())
                };
                let get_required = |k: &str| -> Result<String, HttpError> {
                    get_opt(k).ok_or(HttpError::Generic {
                        message: format!("missing or invalid {k}"),
                    })
                };

                let unparsed = UnparsedUserOperation {
                    sender: get_required("sender")?,
                    nonce: get_required("nonce")?,
                    call_data: get_required("callData")?,
                    call_gas_limit: get_or_zero("callGasLimit"),
                    verification_gas_limit: get_or_zero("verificationGasLimit"),
                    pre_verification_gas: get_or_zero("preVerificationGas"),
                    max_fee_per_gas: get_or_zero("maxFeePerGas"),
                    max_priority_fee_per_gas: get_or_zero("maxPriorityFeePerGas"),
                    paymaster: get_opt("paymaster"),
                    paymaster_verification_gas_limit: get_or_zero(
                        "paymasterVerificationGasLimit",
                    ),
                    paymaster_post_op_gas_limit: get_or_zero("paymasterPostOpGasLimit"),
                    paymaster_data: get_opt("paymasterData"),
                    signature: get_required("signature")?,
                    factory: get_opt("factory"),
                    factory_data: get_opt("factoryData"),
                };

                let user_op: bedrock::smart_account::UserOperation =
                    unparsed.try_into().map_err(|e| HttpError::Generic {
                        message: format!("invalid userOp: {e}"),
                    })?;

                // Convert to the packed format expected by EntryPoint
                let packed = PackedUserOperation::try_from(&user_op).map_err(|e| {
                    HttpError::Generic {
                        message: format!("pack userOp failed: {e}"),
                    }
                })?;

                // Compute the EntryPoint userOpHash per EIP-4337 spec
                let packed_for_hash =
                    PackedUserOperation::try_from(&user_op).map_err(|e| {
                        HttpError::Generic {
                            message: format!("pack userOp for hash failed: {e}"),
                        }
                    })?;
                let chain_id_u64 = self.provider.get_chain_id().await.map_err(|e| {
                    HttpError::Generic {
                        message: format!("getChainId failed: {e}"),
                    }
                })?;
                let inner_encoded = (
                    packed_for_hash.sender,
                    packed_for_hash.nonce,
                    keccak256(packed_for_hash.init_code.clone()),
                    keccak256(packed_for_hash.call_data.clone()),
                    packed_for_hash.account_gas_limits,
                    packed_for_hash.pre_verification_gas,
                    packed_for_hash.gas_fees,
                    keccak256(packed_for_hash.paymaster_and_data.clone()),
                )
                    .abi_encode();
                let inner_hash = keccak256(inner_encoded);

                // Execute via EntryPoint.handleOps on-chain
                let entry_point_addr =
                    Address::from_str(entry_point_str).map_err(|_| {
                        HttpError::Generic {
                            message: "invalid entryPoint".into(),
                        }
                    })?;
                let entry_point = IEntryPoint::new(entry_point_addr, &self.provider);
                let _tx = entry_point
                    .handleOps(vec![packed], user_op.sender)
                    .send()
                    .await
                    .map_err(|e| HttpError::Generic {
                        message: format!("handleOps failed: {e}"),
                    })?;

                // Return the chain userOpHash (EntryPoint-wrapped)
                let enc = (inner_hash, entry_point_addr, U256::from(chain_id_u64))
                    .abi_encode();
                let user_op_hash = keccak256(enc);

                let resp = json!({
                    "jsonrpc": "2.0",
                    "id": id,
                    "result": format!("0x{}", hex::encode(user_op_hash)),
                });
                Ok(serde_json::to_vec(&resp).unwrap())
            }
            other => Err(HttpError::Generic {
                message: format!("unsupported method {other}"),
            }),
        }
    }
}

// ------------------ The test for the full transaction_transfer flow ------------------

#[tokio::test]
async fn test_transaction_transfer_full_flow_executes_user_operation_non_pbh(
) -> anyhow::Result<()> {
    // 1) Spin up anvil fork
    let anvil = setup_anvil();

    // 2) Owner signer and provider
    let owner_signer = PrivateKeySigner::random();
    let owner_key_hex = hex::encode(owner_signer.to_bytes());
    let owner = owner_signer.address();

    let provider = ProviderBuilder::new()
        .wallet(owner_signer.clone())
        .connect_http(anvil.endpoint_url());

    provider
        .anvil_set_balance(owner, U256::from(1e18 as u64))
        .await?;

    // 3) Deploy Safe with 4337 module enabled
    let safe_address = deploy_safe(&provider, owner, U256::ZERO).await?;

    // 4) Fund EntryPoint deposit for Safe
    let entry_point = IEntryPoint::new(*ENTRYPOINT_4337, &provider);
    let _ = entry_point
        .depositTo(safe_address)
        .value(U256::from(1e18 as u64))
        .send()
        .await?;

    // 5) Give Safe some ERC-20 balance (WLD on World Chain test contract used in other tests)
    let wld_token_address = address!("0x2cFc85d8E48F8EAB294be644d9E25C3030863003");
    let wld = IERC20::new(wld_token_address, &provider);

    // Simulate balance by writing storage slot for mapping(address => uint) at slot 0
    let mut padded = [0u8; 64];
    padded[12..32].copy_from_slice(safe_address.as_slice());
    let slot_hash = keccak256(padded);
    let slot = U256::from_be_bytes(slot_hash.into());
    let starting_balance = U256::from(10u128.pow(18) * 10); // 10 WLD
    provider
        .anvil_set_storage_at(wld_token_address, slot, starting_balance.into())
        .await?;

    // 6) Prepare recipient and assert initial balances
    let recipient = PrivateKeySigner::random().address();
    let before_recipient = wld.balanceOf(recipient).call().await?;
    let before_safe = wld.balanceOf(safe_address).call().await?;

    // 7) Install mocked HTTP client that routes calls to Anvil
    let client = AnvilBackedHttpClient {
        provider: provider.clone(),
    };
    let _ = set_http_client(Arc::new(client));

    // 8) Execute high-level transfer via transaction_transfer
    let safe_account = SafeSmartAccount::new(owner_key_hex, &safe_address.to_string())?;
    let amount = "1000000000000000000"; // 1 WLD
    let _user_op_hash = safe_account
        .transaction_transfer(
            Network::WorldChain,
            &wld_token_address.to_string(),
            &recipient.to_string(),
            amount,
<<<<<<< HEAD
            false,
=======
            RpcProviderName::Alchemy,
>>>>>>> 13800f40
        )
        .await
        .expect("transaction_transfer failed");

    // 9) Verify balances updated
    let after_recipient = wld.balanceOf(recipient).call().await?;
    let after_safe = wld.balanceOf(safe_address).call().await?;

    assert_eq!(
        after_recipient,
        before_recipient + U256::from(10u128.pow(18))
    );
    assert_eq!(after_safe, before_safe - U256::from(10u128.pow(18)));

    Ok(())
}<|MERGE_RESOLUTION|>--- conflicted
+++ resolved
@@ -296,11 +296,8 @@
             &wld_token_address.to_string(),
             &recipient.to_string(),
             amount,
-<<<<<<< HEAD
             false,
-=======
             RpcProviderName::Alchemy,
->>>>>>> 13800f40
         )
         .await
         .expect("transaction_transfer failed");
