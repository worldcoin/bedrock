--- conflicted
+++ resolved
@@ -110,11 +110,7 @@
 pub const SAFE_MODULE_SETUP_ADDRESS: Address =
     address!("2dd68b007B46fBe91B9A7c3EDa5A7a1063cB5b47");
 
-<<<<<<< HEAD
-#[allow(dead_code)]
-=======
 #[allow(dead_code)] // this is extensively used in Integration Tests
->>>>>>> 6610ca9e
 pub fn setup_anvil() -> AnvilInstance {
     dotenvy::dotenv().ok();
     let rpc_url = std::env::var("WORLDCHAIN_RPC_URL").unwrap_or_else(|_| {
@@ -125,11 +121,7 @@
     alloy::node_bindings::Anvil::new().fork(rpc_url).spawn()
 }
 
-<<<<<<< HEAD
-#[allow(dead_code)]
-=======
 #[allow(dead_code)] // this is extensively used in Integration Tests
->>>>>>> 6610ca9e
 pub async fn deploy_safe<P>(
     provider: &P,
     owner: Address,
