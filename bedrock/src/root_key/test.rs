use super::*;

#[test]
fn test_decode_from_json() {
    // not properly encoded
    let seed = "1111111111111111111111111111111111111111111111111111111111111111";
    assert_eq!(
        RootKey::from_json(seed).unwrap_err().to_string(),
        "failed to parse key"
    );

    // properly encoded
    let key = r#"{"key":"1111111111111111111111111111111111111111111111111111111111111111","version":"V0"}"#;
    let key = RootKey::from_json(key).unwrap();
    assert_eq!(
        key.danger_to_json().unwrap(),
        r#"{"version":"V0","key":"1111111111111111111111111111111111111111111111111111111111111111"}"#
    );

    // properly encoded - V1
    let key = r#"{"key":"1111111111111111111111111111111111111111111111111111111111111111","version":"V1"}"#;
    let key = RootKey::from_json(key).unwrap();
    assert_eq!(
        key.danger_to_json().unwrap(),
        r#"{"version":"V1","key":"1111111111111111111111111111111111111111111111111111111111111111"}"#
    );
    assert!(!key.is_v0());
}

#[test]
fn test_decode_invalid_length() {
    let key = r#"{"key":"123","version":"V1"}"#;
    assert_eq!(
        RootKey::from_json(key).unwrap_err().to_string(),
        "failed to parse key"
    );
}

<<<<<<< HEAD
#[test]
fn test_new_random_v1_and_roundtrip() {
    let key = RootKey::new_random();
    assert!(!key.is_v0());

    // Serialize and validate structure
    let json = key.danger_to_json().unwrap();
    let v: serde_json::Value = serde_json::from_str(&json).unwrap();
    assert_eq!(v["version"], "V1");
    let key_hex = v["key"].as_str().unwrap();
    assert_eq!(key_hex.len(), 64); // 32 bytes hex-encoded
    let decoded = hex::decode(key_hex).unwrap();
    assert_eq!(decoded.len(), KEY_LENGTH);

    // Round-trip back into RootKey and ensure equality
    let roundtrip = RootKey::from_json(&json).unwrap();
    assert_eq!(key, roundtrip);
}

#[test]
fn test_new_random_uniqueness_basic() {
    let a = RootKey::new_random();
    let b = RootKey::new_random();
    assert_ne!(a, b);
=======
/// Generate multiple keys and verify they are all different
/// We use a simple statistical test to verify that the keys look random. Note this is just a sanity check,
/// ultimately the randomness depends on the OS's source of randomness. Not on how it's implemented here.
#[test]
fn test_new_generates_seemingly_random_keys() {
    const NUM_KEYS: usize = 100;
    let mut keys = Vec::with_capacity(NUM_KEYS);

    for _ in 0..NUM_KEYS {
        let key = RootKey::new_random();
        let encoded = key.danger_to_json().unwrap();
        keys.push(encoded);
    }

    // Check that all keys are unique
    for i in 0..keys.len() {
        for j in (i + 1)..keys.len() {
            assert_ne!(
                keys[i], keys[j],
                "Generated duplicate keys at indices {i} and {j}"
            );
        }
    }

    for encoded in &keys {
        let parsed: serde_json::Value = serde_json::from_str(encoded).unwrap();
        let hex_key = parsed["key"].as_str().unwrap();
        let key_bytes = hex::decode(hex_key).unwrap();

        #[allow(clippy::naive_bytecount)] // this is a test, naive byte count is fine
        let zero_count = key_bytes.iter().filter(|b| **b == 0).count();

        assert!(zero_count < 4); // following a binomial distribution X ~ Bin(32, 1/256), P(X <= 4) = 0.99999+
    }
>>>>>>> 6610ca9e
}<|MERGE_RESOLUTION|>--- conflicted
+++ resolved
@@ -36,32 +36,6 @@
     );
 }
 
-<<<<<<< HEAD
-#[test]
-fn test_new_random_v1_and_roundtrip() {
-    let key = RootKey::new_random();
-    assert!(!key.is_v0());
-
-    // Serialize and validate structure
-    let json = key.danger_to_json().unwrap();
-    let v: serde_json::Value = serde_json::from_str(&json).unwrap();
-    assert_eq!(v["version"], "V1");
-    let key_hex = v["key"].as_str().unwrap();
-    assert_eq!(key_hex.len(), 64); // 32 bytes hex-encoded
-    let decoded = hex::decode(key_hex).unwrap();
-    assert_eq!(decoded.len(), KEY_LENGTH);
-
-    // Round-trip back into RootKey and ensure equality
-    let roundtrip = RootKey::from_json(&json).unwrap();
-    assert_eq!(key, roundtrip);
-}
-
-#[test]
-fn test_new_random_uniqueness_basic() {
-    let a = RootKey::new_random();
-    let b = RootKey::new_random();
-    assert_ne!(a, b);
-=======
 /// Generate multiple keys and verify they are all different
 /// We use a simple statistical test to verify that the keys look random. Note this is just a sanity check,
 /// ultimately the randomness depends on the OS's source of randomness. Not on how it's implemented here.
@@ -96,5 +70,4 @@
 
         assert!(zero_count < 4); // following a binomial distribution X ~ Bin(32, 1/256), P(X <= 4) = 0.99999+
     }
->>>>>>> 6610ca9e
 }