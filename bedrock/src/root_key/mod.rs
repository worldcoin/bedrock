use bedrock_macros::{bedrock_error, bedrock_export};
use rand::{rngs::OsRng, RngCore};
use secrecy::{ExposeSecret, SecretBox};
use serde::{Deserialize, Deserializer, Serialize, Serializer};
use subtle::ConstantTimeEq;
use zeroize::Zeroize;

const KEY_LENGTH: usize = 32;
type KeyType = [u8; KEY_LENGTH];

/// Errors that can occur when working with the secure module.
#[bedrock_error]
pub enum RootKeyError {
    /// The provided input is likely not an actual `RootKey`. It is malformed or not the right format.
    #[error("failed to parse key")]
    KeyParseError,
}

#[derive(Serialize, Deserialize)]
#[serde(tag = "version", content = "key")]
enum VersionedKey {
    V0(String),
    #[serde(
        serialize_with = "serialize_key_as_hex",
        deserialize_with = "deserialize_key_from_hex"
    )]
    V1(KeyType),
}

impl Zeroize for VersionedKey {
    fn zeroize(&mut self) {
        match self {
            Self::V0(key) => key.zeroize(),
            Self::V1(key) => key.zeroize(),
        }
    }
}

fn serialize_key_as_hex<S>(key: &KeyType, serializer: S) -> Result<S::Ok, S::Error>
where
    S: Serializer,
{
    let hex_string = hex::encode(key);
    serializer.serialize_str(&hex_string)
}

fn deserialize_key_from_hex<'de, D>(deserializer: D) -> Result<KeyType, D::Error>
where
    D: Deserializer<'de>,
{
    let mut s = String::deserialize(deserializer)?;

    let mut decoded_key = hex::decode(&s).map_err(|e| {
        s.zeroize();
        serde::de::Error::custom(e)
    })?;
    s.zeroize();

    if decoded_key.len() != KEY_LENGTH {
        decoded_key.zeroize();
        return Err(serde::de::Error::custom(format!(
            "Key length must be {KEY_LENGTH} bytes",
        )));
    }

    let mut key = [0u8; KEY_LENGTH];
    key.copy_from_slice(&decoded_key);

    decoded_key.zeroize();

    Ok(key)
}

/// The `RootKey` is a 32-byte secret key from which other keys are derived for use throughout World App.
///
/// Debug trait is safe because the key is stored in a `SecretBox`.
#[derive(uniffi::Object, Debug)]
pub struct RootKey {
    inner: SecretBox<VersionedKey>,
}

#[bedrock_export]
impl RootKey {
    /// Generates a new random `RootKey` using the system CSPRNG.
    ///
    /// # Panics
    /// Will panic if there is an error with the CSPRNG. This terminates the app.
    #[uniffi::constructor]
    pub fn new_random() -> Self {
        let mut buf = [0u8; KEY_LENGTH];
        OsRng
            .try_fill_bytes(&mut buf)
<<<<<<< HEAD
            .expect("Fatal CSPRNG error: unable to initialize new OxideKey");
=======
            .expect("Fatal CSPRNG error: unable to initialize new RootKey");
>>>>>>> 6610ca9e
        let inner = SecretBox::new(Box::new(VersionedKey::V1(buf)));
        buf.zeroize();
        Self { inner }
    }

    /// Initialize an existing `RootKey` from a JSON string
    #[uniffi::constructor]
    pub fn from_json(json_str: &str) -> Result<Self, RootKeyError> {
        // no need to zeroize `key` because it's moved into the `SecretBox`
        let key: VersionedKey =
            serde_json::from_str(json_str).map_err(|_| RootKeyError::KeyParseError)?;

        Ok(Self {
            inner: SecretBox::new(Box::new(key)),
        })
    }

    pub fn is_v0(&self) -> bool {
        matches!(self.inner.expose_secret(), VersionedKey::V0(_))
    }

    pub fn is_equal_to(&self, other: &Self) -> bool {
        let self_secret = self.inner.expose_secret();
        let other_secret = other.inner.expose_secret();

        match (self_secret, other_secret) {
            (VersionedKey::V0(self_secret), VersionedKey::V0(other_secret)) => {
                self_secret.as_bytes().ct_eq(other_secret.as_bytes()).into()
            }
            (VersionedKey::V1(self_secret), VersionedKey::V1(other_secret)) => {
                self_secret.ct_eq(other_secret).into()
            }
            _ => false,
        }
    }
}

impl PartialEq for RootKey {
    fn eq(&self, other: &Self) -> bool {
        self.is_equal_to(other)
    }
}

/// Internal implementation for `RootKey` (methods not exposed to foreign bindings)
impl RootKey {
    /// Serializes a `RootKey` to a JSON string.
    ///
    /// # Warning
    ///
    /// This method exports the secret key. Use cautiously.
    #[allow(dead_code)] // TODO: usage coming soon
    pub fn danger_to_json(&self) -> Result<String, RootKeyError> {
        serde_json::to_string(self.inner.expose_secret()).map_err(|_| {
            RootKeyError::Generic {
                message: "Failed to serialize key".to_string(),
            }
        })
    }
}

impl PartialEq for RootKey {
    fn eq(&self, other: &Self) -> bool {
        let self_secret = self.inner.expose_secret();
        let other_secret = other.inner.expose_secret();

        match (self_secret, other_secret) {
            (VersionedKey::V0(self_secret), VersionedKey::V0(other_secret)) => {
                self_secret.as_bytes().ct_eq(other_secret.as_bytes()).into()
            }
            (VersionedKey::V1(self_secret), VersionedKey::V1(other_secret)) => {
                self_secret.ct_eq(other_secret).into()
            }
            _ => false,
        }
    }
}

#[cfg(test)]
mod test;<|MERGE_RESOLUTION|>--- conflicted
+++ resolved
@@ -90,11 +90,7 @@
         let mut buf = [0u8; KEY_LENGTH];
         OsRng
             .try_fill_bytes(&mut buf)
-<<<<<<< HEAD
-            .expect("Fatal CSPRNG error: unable to initialize new OxideKey");
-=======
             .expect("Fatal CSPRNG error: unable to initialize new RootKey");
->>>>>>> 6610ca9e
         let inner = SecretBox::new(Box::new(VersionedKey::V1(buf)));
         buf.zeroize();
         Self { inner }
