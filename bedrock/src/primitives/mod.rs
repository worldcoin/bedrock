use alloy::primitives::Bytes;
use alloy::{primitives::Address, signers::Signature};
use ruint::aliases::{U128, U256};

use crate::bedrock_export;
use std::fmt::Display;
use std::str::FromStr;

// Re-export HTTP client types for external use
pub use http_client::{AuthenticatedHttpClient, HttpError, HttpMethod};

/// Introduces logging functionality that can be integrated with foreign language bindings.
pub mod logger;

/// Introduces global configuration for Bedrock operations.
pub mod config;

<<<<<<< HEAD
/// Introduces filesystem functionality with automatic path prefixing for each exported struct.
pub mod filesystem;

/// Example demonstrating automatic FileSystemError support in bedrock_error macro.
#[cfg(feature = "tooling_tests")]
pub mod filesystem_example;
=======
/// Introduces authenticated HTTP client functionality that native applications must implement for bedrock.
pub mod http_client;
>>>>>>> 5447aa01

/// Introduces test elements to ensure tooling (logging and error handling) is working as expected.
/// The elements in this module are only used in Foreign Tests and are not available in built binaries.
#[cfg(feature = "tooling_tests")]
pub mod tooling_tests;

/// Introduces test elements to ensure filesystem functionality is working as expected.
/// The elements in this module are only used in Foreign Tests and are not available in built binaries.
#[cfg(feature = "tooling_tests")]
pub mod filesystem_tests;

/// A wrapper around hex-encoded bytes (may or may not be a number).
///
/// This is used to ensure that the hex string is properly formatted and the output is always prefixed with "0x".
/// Ensures consistency in expected output format.
///
/// # Examples
/// ```
/// use bedrock::primitives::HexEncodedData;
/// let hex_string = HexEncodedData::new("0x1234567890abcdef");
/// ```
#[derive(Debug, Clone, PartialEq, Eq, uniffi::Object)]
pub struct HexEncodedData(String);

#[bedrock_export]
impl HexEncodedData {
    /// Initializes a new `HexEncodedData` from a hex string.
    ///
    /// # Arguments
    /// * `s` - The hex string to initialize the `HexEncodedData` from. May or may not be prefixed with "0x".
    ///
    /// # Errors
    /// - `PrimitiveError::InvalidHexString` if the provided string is not validly encoded hex data.
    #[uniffi::constructor]
    pub fn new(s: &str) -> Result<Self, PrimitiveError> {
        let s = s.trim_start_matches("0x");
        hex::decode(s).map_err(|_| PrimitiveError::InvalidHexString(s.to_string()))?;
        Ok(Self(format!("0x{s}")))
    }

    /// Returns the wrapped hex string as a String. Re-wraps `Display` trait for foreign code.
    #[must_use]
    pub fn to_hex_string(&self) -> String {
        self.0.to_string()
    }

    /// Converts the wrapped hex string into a `Bytes` struct.
    ///
    /// # Errors
    /// - `PrimitiveError::Generic` in the unexpected case that the hex string is not validly encoded hex data.
    ///     This should never happen as this is verified on initialization.
    pub fn to_vec(&self) -> Result<Vec<u8>, PrimitiveError> {
        hex::decode(self.0.trim_start_matches("0x")).map_err(|_| {
            PrimitiveError::Generic {
                message: "unexpected error in HexEncodedData::to_vec".to_string(),
            }
        })
    }
}

impl HexEncodedData {
    /// Returns the wrapped hex string as a &str.
    #[must_use]
    pub fn as_str(&self) -> &str {
        &self.0
    }
}

impl Display for HexEncodedData {
    fn fmt(&self, f: &mut std::fmt::Formatter<'_>) -> std::fmt::Result {
        write!(f, "{}", self.0)
    }
}

impl From<HexEncodedData> for String {
    fn from(hex_encoded_string: HexEncodedData) -> Self {
        hex_encoded_string.0
    }
}

impl TryFrom<String> for HexEncodedData {
    type Error = PrimitiveError;

    fn try_from(s: String) -> Result<Self, Self::Error> {
        Self::new(&s)
    }
}

impl TryFrom<&str> for HexEncodedData {
    type Error = PrimitiveError;

    fn try_from(s: &str) -> Result<Self, Self::Error> {
        Self::new(s)
    }
}

impl From<Signature> for HexEncodedData {
    fn from(signature: Signature) -> Self {
        Self(signature.to_string())
    }
}

/// Represents primitive errors on Bedrock. These errors may not be called **from** FFI.
#[crate::bedrock_error]
pub enum PrimitiveError {
    /// The provided string is not validly encoded hex data.
    #[error("invalid hex string: {0}")]
    InvalidHexString(String),
    /// A provided raw input could not be parsed, is incorrectly formatted, incorrectly encoded or otherwise invalid.
    #[error("invalid input on {attribute}: {message}")]
    InvalidInput {
        /// The name of the attribute that was invalid.
        attribute: &'static str,
        /// Explicit failure message for the attribute validation.
        message: String,
    },
}

/// A trait for parsing primitive types from foreign bindings.
///
/// This trait is used to parse primitive types from foreign provided values. For example, parsing
/// a stringified address into an `Address` type.
///
/// # Examples
/// ```rust,ignore
/// let address = Address::parse_from_ffi("0x1234567890abcdef", "address");
/// ```
///
/// # Errors
/// - `PrimitiveError::InvalidInput` if the provided string is not a valid address.
pub(crate) trait ParseFromForeignBinding {
    fn parse_from_ffi(s: &str, attr: &'static str) -> Result<Self, PrimitiveError>
    where
        Self: Sized;
}

impl ParseFromForeignBinding for Address {
    fn parse_from_ffi(s: &str, attr: &'static str) -> Result<Self, PrimitiveError> {
        Self::from_str(s).map_err(|e| PrimitiveError::InvalidInput {
            attribute: attr,
            message: e.to_string(),
        })
    }
}

impl ParseFromForeignBinding for U256 {
    fn parse_from_ffi(s: &str, attr: &'static str) -> Result<Self, PrimitiveError> {
        Self::from_str(s).map_err(|e| PrimitiveError::InvalidInput {
            attribute: attr,
            message: e.to_string(),
        })
    }
}

impl ParseFromForeignBinding for U128 {
    fn parse_from_ffi(s: &str, attr: &'static str) -> Result<Self, PrimitiveError> {
        Self::from_str(s).map_err(|e| PrimitiveError::InvalidInput {
            attribute: attr,
            message: e.to_string(),
        })
    }
}

impl ParseFromForeignBinding for Bytes {
    fn parse_from_ffi(s: &str, attr: &'static str) -> Result<Self, PrimitiveError> {
        let raw = s.strip_prefix("0x").unwrap_or(s);
        hex::decode(raw)
            .map(Self::from)
            .map_err(|e| PrimitiveError::InvalidInput {
                attribute: attr,
                message: e.to_string(),
            })
    }
}

#[cfg(test)]
mod tests {
    use super::*;

    #[test]
    fn test_hex_encoded_string() {
        let hex_string = HexEncodedData::new("0x1234567890abcdef").unwrap();

        assert_eq!(hex_string.to_hex_string(), "0x1234567890abcdef".to_string());
    }

    #[test]
    fn test_hex_encoded_string_invalid() {
        let hex_string = HexEncodedData::new("0xg1234");

        assert!(hex_string.is_err());
        assert_eq!(
            hex_string.err().unwrap().to_string(),
            "invalid hex string: g1234".to_string()
        );
    }
}<|MERGE_RESOLUTION|>--- conflicted
+++ resolved
@@ -15,17 +15,15 @@
 /// Introduces global configuration for Bedrock operations.
 pub mod config;
 
-<<<<<<< HEAD
 /// Introduces filesystem functionality with automatic path prefixing for each exported struct.
 pub mod filesystem;
 
 /// Example demonstrating automatic FileSystemError support in bedrock_error macro.
 #[cfg(feature = "tooling_tests")]
 pub mod filesystem_example;
-=======
+
 /// Introduces authenticated HTTP client functionality that native applications must implement for bedrock.
 pub mod http_client;
->>>>>>> 5447aa01
 
 /// Introduces test elements to ensure tooling (logging and error handling) is working as expected.
 /// The elements in this module are only used in Foreign Tests and are not available in built binaries.
