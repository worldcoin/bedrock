--- conflicted
+++ resolved
@@ -37,12 +37,9 @@
 // Re-export commonly used primitives at the crate root for convenience
 pub use primitives::{AuthenticatedHttpClient, HttpError, HttpMethod};
 
-<<<<<<< HEAD
 /// Contains highly secure primitives. Particularly, it contains key management.
 pub mod secure;
-=======
 /// Key management for World App.
 mod root_key;
->>>>>>> f19f5f1f
 
 uniffi::setup_scaffolding!("bedrock");