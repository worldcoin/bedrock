--- conflicted
+++ resolved
@@ -69,11 +69,8 @@
         token_address: &str,
         to_address: &str,
         amount: &str,
-<<<<<<< HEAD
         pbh: bool,
-=======
         provider: RpcProviderName,
->>>>>>> 13800f40
     ) -> Result<HexEncodedData, TransactionError> {
         let token_address = Address::parse_from_ffi(token_address, "token_address")?;
         let to_address = Address::parse_from_ffi(to_address, "address")?;
@@ -83,11 +80,7 @@
 
         // Sign and execute the transaction (uses global RPC client automatically)
         let user_op_hash = transaction
-<<<<<<< HEAD
-            .sign_and_execute(network, self, None, None, pbh)
-=======
-            .sign_and_execute(network, self, None, None, provider)
->>>>>>> 13800f40
+            .sign_and_execute(network, self, None, None, pbh, provider)
             .await
             .map_err(|e| TransactionError::Generic {
                 message: format!("Failed to execute transaction: {e}"),
