//! This module contains the logic for managing the backup manifests.
//!
//! The backup manifest is a local file-based system that any module can set to describe which files should
//! be included in the backup.

use anyhow::Context;
use crypto_box::PublicKey;
use serde::{Deserialize, Serialize};

use crate::backup::backup_format::v0::{V0BackupManifest, V0BackupManifestEntry};
use crate::backup::service_client::BackupServiceClient;
use crate::backup::BackupFileDesignator;
use crate::primitives::filesystem::{
    create_middleware, FileSystemError, FileSystemExt, FileSystemMiddleware,
};
use crate::root_key::RootKey;
use crate::{
    backup::{
        backup_format::v0::{V0Backup, V0BackupFile},
        BackupError,
    },
    primitives::filesystem::get_filesystem_raw,
};

/// Internal signal indicating whether a manifest mutation produced a change.
enum ManifestMutation {
    NoChange,
    Changed,
}

/// A single, global manifest that describes the backup content.
///
/// All operations on the backup use this as a source.
#[derive(Debug, Serialize, Deserialize, PartialEq, Eq)]
#[serde(tag = "version", content = "manifest")]
pub enum BackupManifest {
    V0(V0BackupManifest),
}

impl BackupManifest {
    /// Computes the BLAKE3 hash of the serialized manifest bytes.
    ///
    /// This mirrors how the manifest is persisted via `write_manifest` to keep hashes consistent.
    pub fn calculate_hash(&self) -> Result<[u8; 32], BackupError> {
        let serialized =
            serde_json::to_vec(self).context("serialize BackupManifest")?;
        Ok(blake3::hash(&serialized).into())
    }
}

/// Manager responsible for reading and writing backup manifests and coordinating sync.
///
/// Documentation: <https://docs.toolsforhumanity.com/world-app/backup/structure-and-sync>
#[derive(uniffi::Object)]
pub struct ManifestManager {
    file_system: FileSystemMiddleware,
}

impl ManifestManager {
    #[uniffi::constructor]
    /// Constructs a new `ManifestManager` instance with a file system middleware scoped to backups.
    #[must_use]
    pub fn new() -> Self {
        Self {
            file_system: create_middleware("backup"),
        }
    }

    #[cfg(test)]
    /// Test-only constructor allowing a custom filesystem prefix to isolate tests.
    #[must_use]
    pub fn new_with_prefix(prefix: &str) -> Self {
        Self {
            file_system: FileSystemMiddleware::new(prefix),
        }
    }

    /// Returns files recorded in the global manifest after verifying local is not stale vs remote.
    ///
    /// The caller must supply an HTTP client and signer to perform the gate. This method does not mutate state.
    ///
    /// # Errors
    /// Returns an error if the remote hash does not match local or if network/IO errors occur.
    pub async fn list_files(
        &self,
        designator: BackupFileDesignator,
    ) -> Result<Vec<String>, BackupError> {
        let (manifest, _local_hash) = self.load_manifest_gated().await?;

        let files = manifest
            .files
            .iter()
            .filter(|e| e.designator == designator)
            .map(|e| e.file_path.clone())
            .collect();

        Ok(files)
    }

    /// Adds a file entry for a given designator. Will trigger a backup sync.
    ///
    /// # Errors
    /// - Returns an error if remote hash does not match local (remote is ahead).
    /// - Returns an error if serialization fails.
    pub async fn store_file(
        &self,
        designator: BackupFileDesignator,
        file_path: String,
        root_secret: &str,
        backup_keypair_public_key: String,
    ) -> Result<(), BackupError> {
<<<<<<< HEAD
        let normalized = Self::normalize_path(&file_path);
        self.mutate_manifest_and_sync(
            root_secret,
            backup_keypair_public_key,
            |manifest| {
                if manifest.files.iter().any(|e| e.file_path == normalized) {
                    log::warn!("File already exists in the manifest: {normalized}");
                    return Ok(ManifestMutation::NoChange);
                }
                let checksum_hex = Self::checksum_hex_for(&normalized)?;
                manifest.files.push(V0BackupManifestEntry {
                    designator,
                    file_path: normalized,
                    checksum_hex,
                });
                Ok(ManifestMutation::Changed)
            },
=======
        // Step 0: Verify inputs
        let root = RootKey::from_json(root_secret)
            .map_err(|_| BackupError::InvalidRootSecretError)?;
        let pk_bytes = hex::decode(backup_keypair_public_key)
            .map_err(|_| BackupError::DecodeBackupKeypairError)?;
        let pk = PublicKey::from_slice(&pk_bytes)
            .map_err(|_| BackupError::DecodeBackupKeypairError)?;

        // Step 1: Fetch the remote hash
        let remote_hash = BackupServiceClient::get_remote_manifest_hash().await?;

        // Step 2: Fetch the local hash and compare against the remote hash
        let (manifest, local_hash) = self.read_manifest()?;
        if remote_hash != local_hash {
            return Err(BackupError::RemoteAheadStaleError);
        }
        let BackupManifest::V0(mut manifest) = manifest;

        // Step 3: Check the file does not exist in the manifest
        if manifest.files.iter().any(|e| e.file_path == file_path) {
            log::warn!("File already exists in the manifest: {file_path}");
            return Ok(());
        }

        // Step 4: Compute checksum for provided file
        let file_path = file_path.trim_start_matches('/').to_string();
        let fs = get_filesystem_raw()?;
        let checksum = fs.calculate_checksum(&file_path).map_err(|e| {
            let msg = format!("Failed to load file: {e}");
            log::error!("{msg}");
            BackupError::InvalidFileForBackup(msg)
        })?;

        // Step 5: Build candidate manifest M'
        manifest.files.push(V0BackupManifestEntry {
            designator,
            file_path,
            checksum_hex: hex::encode(checksum),
        });

        // Step 6: Construct new unsealed backup
        manifest.previous_manifest_hash = Some(hex::encode(local_hash));
        let files = self.build_unsealed_backup_files_from_manifest(&manifest)?;

        let unsealed_backup = V0Backup::new(root, files).to_bytes()?;

        // Step 7: Seal the backup
        let sealed_backup = pk
            .seal(&mut rand::thread_rng(), &unsealed_backup)
            .map_err(|_| BackupError::EncryptBackupError)?;

        // Step 7.5: Compute new manifest hash (hash of serialized BackupManifest after this change)
        let updated_manifest = BackupManifest::V0(manifest);
        let new_manifest_hash = updated_manifest.calculate_hash()?;

        // Step 8: Sync the backup with the remote
        BackupServiceClient::sync(
            hex::encode(local_hash),
            hex::encode(new_manifest_hash),
            sealed_backup,
>>>>>>> d24b0586
        )
        .await
    }

    /// Replaces all the file entries for a given designator by removing all existing entries for a given designator
    /// and adding a new file.
    ///
    /// # Errors
    /// Returns an error if the remote hash does not match local or downstream operations fail.
    pub async fn replace_all_files_for_designator(
        &self,
        designator: BackupFileDesignator,
        new_file_path: String,
        root_secret: &str,
        backup_keypair_public_key: String,
    ) -> Result<(), BackupError> {
<<<<<<< HEAD
        let normalized = Self::normalize_path(&new_file_path);
        self.mutate_manifest_and_sync(
            root_secret,
            backup_keypair_public_key,
            |manifest| {
                let checksum_hex = Self::checksum_hex_for(&normalized)?;
                manifest.files.retain(|e| e.designator != designator);
                manifest.files.push(V0BackupManifestEntry {
                    designator,
                    file_path: normalized,
                    checksum_hex,
                });
                Ok(ManifestMutation::Changed)
            },
        )
        .await
=======
        // FIXME
        todo!("implement");
>>>>>>> d24b0586
    }

    /// Removes a specific file entry. Triggers a backup sync.
    ///
    /// # Errors
    /// - Returns an error if the file does not exist in the backup.
    /// - Returns an error if the remote hash does not match local (remote is ahead).
    /// - Returns an error if serialization fails.
    pub async fn remove_file(
        &self,
        file_path: String,
        root_secret: &str,
        backup_keypair_public_key: String,
    ) -> Result<(), BackupError> {
<<<<<<< HEAD
        let normalized = Self::normalize_path(&file_path);
        self.mutate_manifest_and_sync(
            root_secret,
            backup_keypair_public_key,
            |manifest| {
                let before_len = manifest.files.len();
                manifest.files.retain(|e| e.file_path != normalized);
                if manifest.files.len() == before_len {
                    return Err(BackupError::InvalidFileForBackup(format!(
                        "File not found in manifest: {normalized}"
                    )));
                }
                Ok(ManifestMutation::Changed)
            },
        )
        .await
=======
        // FIXME
        // most of the code can be re-used from store_file, abstract as appropriate
        todo!("implement");
>>>>>>> d24b0586
    }
}

/// Internal methods for the `ManifestManager` (not exposed to foreign code).
impl ManifestManager {
    /// Thepath to the global manifest file
    const GLOBAL_MANIFEST_FILE: &str = "manifest.json";

    /// Reads the global manifest from disk.
    ///
    /// # Errors
    /// Returns an error if the manifest file is missing or cannot be parsed.
    fn read_manifest(&self) -> Result<(BackupManifest, [u8; 32]), BackupError> {
        let result = self.file_system.read_file(Self::GLOBAL_MANIFEST_FILE);
        match result {
            Ok(bytes) => {
                let checksum = blake3::hash(&bytes).into();
                let manifest: BackupManifest =
                    serde_json::from_slice(&bytes).context("parse BackupManifest")?;
                Ok((manifest, checksum))
            }
            Err(FileSystemError::FileDoesNotExist) => {
                Err(BackupError::ManifestNotFound)
            }
            Err(e) => {
                let err = anyhow::Error::from(e).context("read manifest.json");
                Err(BackupError::from(err))
            }
        }
    }

    /// Writes the updated manifest to disk.
    ///
    /// # Errors
    /// Returns an error if the manifest cannot be serialized or written.
    pub fn write_manifest(&self, manifest: &BackupManifest) -> Result<(), BackupError> {
        let serialized =
            serde_json::to_vec(manifest).context("serialize BackupManifest")?;
        self.file_system
            .write_file(Self::GLOBAL_MANIFEST_FILE, serialized)
            .context("write manifest.json")?;
        Ok(())
    }

    /// Builds unsealed backup files from the global manifest by reading and checksumming the files.
    /// Validates presence and recomputes checksum to ensure manifest correctness.
    ///
    /// # Errors
    /// Returns an error if the files cannot be read or checksums do not match.
    pub fn build_unsealed_backup_files_from_manifest(
        &self,
        manifest: &V0BackupManifest,
    ) -> Result<Vec<V0BackupFile>, BackupError> {
        let mut files = Vec::with_capacity(manifest.files.len());
        // Use the global filesystem (no prefixing) to read file contents.
        let fs = get_filesystem_raw()?;
        for entry in &manifest.files {
            let rel = entry.file_path.trim_start_matches('/');
            let data = fs.read_file(rel.to_string()).map_err(|e| {
                let msg =
                    format!("Failed to load file from {:?}: {e}", entry.designator);
                log::error!("{msg}");
                BackupError::InvalidFileForBackup(msg)
            })?;

            // Validate checksum matches manifest
            let computed_checksum = blake3::hash(&data);
            let expected_checksum: [u8; 32] = hex::decode(&entry.checksum_hex).map_err(|_| {
                log::error!(
                    "[Critical] Unable to decode checksum for file with designator: {}. Triggering a fresh fetch.",
                    entry.designator
                );
                BackupError::RemoteAheadStaleError
            })?.try_into().map_err(|_| {
                log::error!(
                    "[Critical] Unable to decode checksum for file with designator: {}. Triggering a fresh fetch.",
                    entry.designator
                );
                BackupError::RemoteAheadStaleError
            } )?;

            if computed_checksum != expected_checksum {
                return Err(BackupError::InvalidChecksumError {
                    designator: entry.designator.to_string(),
                });
            }

            files.push(V0BackupFile {
                data,
                checksum: computed_checksum.into(),
                path: format!(
                    "{}/{}",
                    entry.designator,
                    rel.rsplit('/').next().unwrap_or(rel)
                ),
            });
        }
        Ok(files)
    }

    /// Normalizes a path by removing a leading '/'.
    fn normalize_path(path: &str) -> String {
        path.trim_start_matches('/').to_string()
    }

    /// Computes the checksum hex for a given file path using the raw filesystem.
    fn checksum_hex_for(file_path: &str) -> Result<String, BackupError> {
        let fs = get_filesystem_raw()?;
        fs.calculate_checksum_hex(file_path).map_err(|e| {
            let msg = format!("Failed to load file: {e}");
            log::error!("{msg}");
            BackupError::InvalidFileForBackup(msg)
        })
    }

    /// Gated manifest read that ensures local is not stale vs remote.
    async fn load_manifest_gated(
        &self,
    ) -> Result<(V0BackupManifest, [u8; 32]), BackupError> {
        let remote_hash = BackupServiceClient::get_remote_manifest_hash().await?;
        let (manifest, local_hash) = self.read_manifest()?;
        if remote_hash != local_hash {
            return Err(BackupError::RemoteAheadStaleError);
        }
        let BackupManifest::V0(manifest) = manifest;
        Ok((manifest, local_hash))
    }

    /// Decodes inputs supplied by the caller into strongly-typed values.
    fn decode_inputs(
        root_secret: &str,
        backup_keypair_public_key: &str,
    ) -> Result<(RootKey, PublicKey), BackupError> {
        let root = RootKey::from_json(root_secret)
            .map_err(|_| BackupError::InvalidRootSecretError)?;
        let pk_bytes = hex::decode(backup_keypair_public_key)
            .map_err(|_| BackupError::DecodeBackupKeypairError)?;
        let pk = PublicKey::from_slice(&pk_bytes)
            .map_err(|_| BackupError::DecodeBackupKeypairError)?;
        Ok((root, pk))
    }

    /// Builds the unsealed backup from the manifest and seals it with the provided public key.
    fn build_unsealed_then_seal(
        &self,
        manifest: &V0BackupManifest,
        root: RootKey,
        pk: &PublicKey,
    ) -> Result<Vec<u8>, BackupError> {
        let files = self.build_unsealed_backup_files_from_manifest(manifest)?;
        let unsealed_backup = V0Backup::new(root, files).to_bytes()?;
        let sealed_backup = pk
            .seal(&mut rand::thread_rng(), &unsealed_backup)
            .map_err(|_| BackupError::EncryptBackupError)?;
        Ok(sealed_backup)
    }

    /// Syncs the sealed backup and commits the updated manifest to disk.
    async fn sync_and_commit(
        &self,
        local_hash: [u8; 32],
        updated_manifest: BackupManifest,
        sealed_backup: Vec<u8>,
    ) -> Result<(), BackupError> {
        let new_manifest_hash = updated_manifest.calculate_hash()?;
        BackupServiceClient::sync(
            hex::encode(local_hash),
            hex::encode(new_manifest_hash),
            sealed_backup,
        )
        .await?;
        self.write_manifest(&updated_manifest)?;
        Ok(())
    }

    /// Applies a manifest mutation and, if changed, rebuilds, syncs, and commits the update.
    async fn mutate_manifest_and_sync<F>(
        &self,
        root_secret: &str,
        backup_keypair_public_key: String,
        mutator: F,
    ) -> Result<(), BackupError>
    where
        F: FnOnce(&mut V0BackupManifest) -> Result<ManifestMutation, BackupError>,
    {
        let (mut manifest, local_hash) = self.load_manifest_gated().await?;
        match mutator(&mut manifest)? {
            ManifestMutation::NoChange => return Ok(()),
            ManifestMutation::Changed => {}
        }
        manifest.previous_manifest_hash = Some(hex::encode(local_hash));
        let (root, pk) = Self::decode_inputs(root_secret, &backup_keypair_public_key)?;
        let sealed_backup = self.build_unsealed_then_seal(&manifest, root, &pk)?;
        let updated_manifest = BackupManifest::V0(manifest);
        self.sync_and_commit(local_hash, updated_manifest, sealed_backup)
            .await
    }
}

impl Default for ManifestManager {
    fn default() -> Self {
        Self::new()
    }
}<|MERGE_RESOLUTION|>--- conflicted
+++ resolved
@@ -109,7 +109,6 @@
         root_secret: &str,
         backup_keypair_public_key: String,
     ) -> Result<(), BackupError> {
-<<<<<<< HEAD
         let normalized = Self::normalize_path(&file_path);
         self.mutate_manifest_and_sync(
             root_secret,
@@ -127,68 +126,6 @@
                 });
                 Ok(ManifestMutation::Changed)
             },
-=======
-        // Step 0: Verify inputs
-        let root = RootKey::from_json(root_secret)
-            .map_err(|_| BackupError::InvalidRootSecretError)?;
-        let pk_bytes = hex::decode(backup_keypair_public_key)
-            .map_err(|_| BackupError::DecodeBackupKeypairError)?;
-        let pk = PublicKey::from_slice(&pk_bytes)
-            .map_err(|_| BackupError::DecodeBackupKeypairError)?;
-
-        // Step 1: Fetch the remote hash
-        let remote_hash = BackupServiceClient::get_remote_manifest_hash().await?;
-
-        // Step 2: Fetch the local hash and compare against the remote hash
-        let (manifest, local_hash) = self.read_manifest()?;
-        if remote_hash != local_hash {
-            return Err(BackupError::RemoteAheadStaleError);
-        }
-        let BackupManifest::V0(mut manifest) = manifest;
-
-        // Step 3: Check the file does not exist in the manifest
-        if manifest.files.iter().any(|e| e.file_path == file_path) {
-            log::warn!("File already exists in the manifest: {file_path}");
-            return Ok(());
-        }
-
-        // Step 4: Compute checksum for provided file
-        let file_path = file_path.trim_start_matches('/').to_string();
-        let fs = get_filesystem_raw()?;
-        let checksum = fs.calculate_checksum(&file_path).map_err(|e| {
-            let msg = format!("Failed to load file: {e}");
-            log::error!("{msg}");
-            BackupError::InvalidFileForBackup(msg)
-        })?;
-
-        // Step 5: Build candidate manifest M'
-        manifest.files.push(V0BackupManifestEntry {
-            designator,
-            file_path,
-            checksum_hex: hex::encode(checksum),
-        });
-
-        // Step 6: Construct new unsealed backup
-        manifest.previous_manifest_hash = Some(hex::encode(local_hash));
-        let files = self.build_unsealed_backup_files_from_manifest(&manifest)?;
-
-        let unsealed_backup = V0Backup::new(root, files).to_bytes()?;
-
-        // Step 7: Seal the backup
-        let sealed_backup = pk
-            .seal(&mut rand::thread_rng(), &unsealed_backup)
-            .map_err(|_| BackupError::EncryptBackupError)?;
-
-        // Step 7.5: Compute new manifest hash (hash of serialized BackupManifest after this change)
-        let updated_manifest = BackupManifest::V0(manifest);
-        let new_manifest_hash = updated_manifest.calculate_hash()?;
-
-        // Step 8: Sync the backup with the remote
-        BackupServiceClient::sync(
-            hex::encode(local_hash),
-            hex::encode(new_manifest_hash),
-            sealed_backup,
->>>>>>> d24b0586
         )
         .await
     }
@@ -205,7 +142,6 @@
         root_secret: &str,
         backup_keypair_public_key: String,
     ) -> Result<(), BackupError> {
-<<<<<<< HEAD
         let normalized = Self::normalize_path(&new_file_path);
         self.mutate_manifest_and_sync(
             root_secret,
@@ -222,10 +158,6 @@
             },
         )
         .await
-=======
-        // FIXME
-        todo!("implement");
->>>>>>> d24b0586
     }
 
     /// Removes a specific file entry. Triggers a backup sync.
@@ -240,7 +172,6 @@
         root_secret: &str,
         backup_keypair_public_key: String,
     ) -> Result<(), BackupError> {
-<<<<<<< HEAD
         let normalized = Self::normalize_path(&file_path);
         self.mutate_manifest_and_sync(
             root_secret,
@@ -257,11 +188,6 @@
             },
         )
         .await
-=======
-        // FIXME
-        // most of the code can be re-used from store_file, abstract as appropriate
-        todo!("implement");
->>>>>>> d24b0586
     }
 }
 
