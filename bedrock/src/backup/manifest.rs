//! This module contains the logic for managing the backup manifests.
//!
//! The backup manifest is a local file-based system that any module can set to describe which files should
//! be included in the backup.

use anyhow::Context;
use bedrock_macros::bedrock_export;
use chrono::Utc;
use crypto_box::PublicKey;
use serde::{Deserialize, Serialize};

use crate::backup::backup_format::v0::{V0BackupManifest, V0BackupManifestEntry};
use crate::backup::service_client::BackupServiceClient;
use crate::backup::{
    BackupFileDesignator, BackupManager, ClientEventsReporter, EventKind,
};
use crate::primitives::filesystem::{
    create_middleware, FileSystemError, FileSystemMiddleware,
};
use crate::root_key::RootKey;
use crate::{
    backup::{
        backup_format::v0::{V0Backup, V0BackupFile},
        BackupError,
    },
    primitives::filesystem::get_filesystem_raw,
};

/// A single, global manifest that describes the backup content.
///
/// All operations on the backup use this as a source.
#[derive(Debug, Serialize, Deserialize, PartialEq, Eq)]
#[serde(tag = "version", content = "manifest")]
pub enum BackupManifest {
    V0(V0BackupManifest),
}

impl BackupManifest {
    /// The hash of the `Default` manifest (i.e. genesis, no files).
    ///
    /// See `test_backup_manifest_default_hash` for computation and updates.
    pub const DEFAULT_HASH: &str =
        "471f87ee6c873ccd523bcd669aa253361e711d8613b9a1f4a6a92f28bc8c64a6";

    /// Computes the BLAKE3 hash of the serialized manifest bytes.
    ///
    /// Computes the BLAKE3 hash of the serialized manifest bytes.
    pub fn calculate_hash(&self) -> Result<[u8; 32], BackupError> {
        let serialized =
            serde_json::to_vec(self).context("serialize hashable BackupManifest")?;
        Ok(blake3::hash(&serialized).into())
    }
}

impl Default for BackupManifest {
    fn default() -> Self {
        Self::V0(V0BackupManifest {
            previous_manifest_hash: None,
            files: vec![],
        })
    }
}

/// Manager responsible for reading and writing backup manifests and coordinating sync.
///
/// Documentation: <https://docs.toolsforhumanity.com/world-app/backup/structure-and-sync>
#[derive(uniffi::Object)]
pub struct ManifestManager {
    file_system: FileSystemMiddleware,
}

#[bedrock_export]
impl ManifestManager {
    #[uniffi::constructor]
    /// Constructs a new `ManifestManager` instance with a file system middleware scoped to backups.
    #[must_use]
    pub fn new() -> Self {
        Self {
            // The prefix must follow the `BackupManager` struct name.
            file_system: create_middleware("backup_manager"),
        }
    }

    /// Returns files recorded in the global manifest after verifying local is not stale vs remote.
    ///
    /// The caller must supply an HTTP client and signer to perform the gate. This method does not mutate state.
    ///
    /// # Errors
    /// Returns an error if the remote hash does not match local or if network/IO errors occur.
    pub async fn list_files(
        &self,
        designator: BackupFileDesignator,
    ) -> Result<Vec<String>, BackupError> {
        let (manifest, _local_hash) = self.load_manifest_gated().await?;

        let files = manifest
            .files
            .iter()
            .filter(|e| e.designator == designator)
            .map(|e| e.file_path.clone())
            .collect();

        Ok(files)
    }

    /// Adds a file entry for a given designator. Will trigger a backup sync.
    ///
    /// # Errors
    /// - Returns an error if remote hash does not match local (remote is ahead).
    /// - Returns an error if serialization fails.
    pub async fn store_file(
        &self,
        designator: BackupFileDesignator,
        file_path: String,
        root_secret: &str,
        backup_keypair_public_key: String,
    ) -> Result<(), BackupError> {
<<<<<<< HEAD
        let normalized_path = file_path.trim_start_matches('/').to_string();
        let result = self
            .mutate_manifest_and_sync(
                root_secret,
                backup_keypair_public_key,
                |manifest| {
                    if manifest
                        .files
                        .iter()
                        .any(|e| e.file_path == normalized_path)
                    {
                        log::warn!(
                            "File already exists in the manifest: {}",
                            normalized_path.get(..14).unwrap_or(&normalized_path)
                        );
                        return Ok(ManifestMutation::NoChange);
                    }
                    let (checksum_hex, _file_size_bytes) =
                        Self::checksum_and_size_for_file(&normalized_path)?;
                    manifest.files.push(V0BackupManifestEntry {
                        designator,
                        file_path: normalized_path,
                        checksum_hex,
                    });
                    Ok(ManifestMutation::Changed)
                },
            )
            .await;

        if let Err(e) = ClientEventsReporter::new()
            .send_event(
                EventKind::Sync,
                result.is_ok(),
                result.as_ref().err().map(std::string::ToString::to_string),
                Utc::now().to_rfc3339(),
            )
            .await
        {
            log::warn!("[ClientEvents] failed to send Sync event (store): {e:?}");
        }

        result
=======
        let normalized_path = Self::normalize_input_path(&file_path).to_string();
        self.mutate_manifest_and_sync(
            root_secret,
            backup_keypair_public_key,
            |manifest| {
                if manifest
                    .files
                    .iter()
                    .any(|e| e.file_path == normalized_path)
                {
                    log::warn!(
                        "File already exists in the manifest: {}",
                        normalized_path.get(..14).unwrap_or(&normalized_path)
                    );
                    return Ok(ManifestMutation::NoChange);
                }
                let checksum_hex = Self::checksum_hex_for_file(&normalized_path)?;
                manifest.files.push(V0BackupManifestEntry {
                    designator,
                    file_path: normalized_path,
                    checksum_hex,
                });
                Ok(ManifestMutation::Changed)
            },
        )
        .await
>>>>>>> cb9d4153
    }

    /// Replaces all the file entries for a given designator by removing all existing entries for a given designator
    /// and adding a new file.
    ///
    /// # Errors
    /// Returns an error if the remote hash does not match local or downstream operations fail.
    pub async fn replace_all_files_for_designator(
        &self,
        designator: BackupFileDesignator,
        new_file_path: String,
        root_secret: &str,
        backup_keypair_public_key: String,
    ) -> Result<(), BackupError> {
<<<<<<< HEAD
        let normalized_path = new_file_path.trim_start_matches('/').to_string();
        let result = self
            .mutate_manifest_and_sync(
                root_secret,
                backup_keypair_public_key,
                |manifest| {
                    let (checksum_hex, _file_size_bytes) =
                        Self::checksum_and_size_for_file(&normalized_path)?;
                    manifest.files.retain(|e| e.designator != designator);
                    manifest.files.push(V0BackupManifestEntry {
                        designator,
                        file_path: normalized_path,
                        checksum_hex,
                    });
                    Ok(ManifestMutation::Changed)
                },
            )
            .await;

        if let Err(e) = ClientEventsReporter::new()
            .send_event(
                EventKind::Sync,
                result.is_ok(),
                result.as_ref().err().map(std::string::ToString::to_string),
                Utc::now().to_rfc3339(),
            )
            .await
        {
            log::warn!("[ClientEvents] failed to send Sync event (replace): {e:?}");
        }

        result
=======
        let normalized_path = Self::normalize_input_path(&new_file_path).to_string();
        self.mutate_manifest_and_sync(
            root_secret,
            backup_keypair_public_key,
            |manifest| {
                let checksum_hex = Self::checksum_hex_for_file(&normalized_path)?;
                manifest.files.retain(|e| e.designator != designator);
                manifest.files.push(V0BackupManifestEntry {
                    designator,
                    file_path: normalized_path,
                    checksum_hex,
                });
                Ok(ManifestMutation::Changed)
            },
        )
        .await
>>>>>>> cb9d4153
    }

    /// Removes a specific file entry. Triggers a backup sync.
    ///
    /// # Errors
    /// - Returns an error if the file does not exist in the backup.
    /// - Returns an error if the remote hash does not match local (remote is ahead).
    /// - Returns an error if serialization fails.
    pub async fn remove_file(
        &self,
        file_path: String,
        root_secret: &str,
        backup_keypair_public_key: String,
    ) -> Result<(), BackupError> {
<<<<<<< HEAD
        let normalized_path = file_path.trim_start_matches('/').to_string();
        let result = self
            .mutate_manifest_and_sync(
                root_secret,
                backup_keypair_public_key,
                |manifest| {
                    let before_len = manifest.files.len();
                    manifest.files.retain(|e| e.file_path != normalized_path);
                    if manifest.files.len() == before_len {
                        return Err(BackupError::InvalidFileForBackup(format!(
                            "File not found in manifest: {}",
                            // only log the first 14 characters of the path to avoid leaking info
                            normalized_path.get(..14).unwrap_or(&normalized_path)
                        )));
                    }
                    Ok(ManifestMutation::Changed)
                },
            )
            .await;

        if let Err(e) = ClientEventsReporter::new()
            .send_event(
                EventKind::Sync,
                result.is_ok(),
                result.as_ref().err().map(std::string::ToString::to_string),
                Utc::now().to_rfc3339(),
            )
            .await
        {
            log::warn!("[ClientEvents] failed to send Sync event (remove): {e:?}");
        }

        result
=======
        let normalized_path = Self::normalize_input_path(&file_path).to_string();
        self.mutate_manifest_and_sync(
            root_secret,
            backup_keypair_public_key,
            |manifest| {
                let before_len = manifest.files.len();
                manifest.files.retain(|e| e.file_path != normalized_path);
                if manifest.files.len() == before_len {
                    return Err(BackupError::InvalidFileForBackup(format!(
                        "File not found in manifest: {}",
                        // only log the first 14 characters of the path to avoid leaking info
                        normalized_path.get(..14).unwrap_or(&normalized_path)
                    )));
                }
                Ok(ManifestMutation::Changed)
            },
        )
        .await
>>>>>>> cb9d4153
    }
}

/// Internal methods for the `ManifestManager` (not exposed to foreign code).
impl ManifestManager {
    /// Normalizes an input path by stripping any leading "./" or "/" segments.
    /// This is tolerant to multiple occurrences (e.g., "././path" or "///path").
    fn normalize_input_path(path: &str) -> &str {
        let mut p = path;
        loop {
            if let Some(rest) = p.strip_prefix("./") {
                p = rest;
                continue;
            }
            if let Some(rest) = p.strip_prefix('/') {
                p = rest;
                continue;
            }
            break;
        }
        p
    }
    /// Thepath to the global manifest file
    const GLOBAL_MANIFEST_FILE: &str = "manifest.json";

    /// Test-only constructor allowing a custom filesystem prefix to isolate tests.
    #[cfg(test)]
    #[must_use]
    pub fn new_with_prefix(prefix: &str) -> Self {
        Self {
            file_system: FileSystemMiddleware::new(prefix),
        }
    }

    /// Gated manifest read that ensures local is not stale vs remote.
    ///
    /// # Errors
    /// Returns an error if the remote hash does not match local or if network/IO errors occur.
    pub async fn load_manifest_gated(
        &self,
    ) -> Result<(V0BackupManifest, [u8; 32]), BackupError> {
        let remote_hash = BackupServiceClient::get_remote_manifest_hash().await?;
        let (manifest, local_hash) = self.read_manifest()?;
        if remote_hash != local_hash {
            return Err(BackupError::RemoteAheadStaleError);
        }
        let BackupManifest::V0(manifest) = manifest;
        Ok((manifest, local_hash))
    }

    /// Reads the manifest from disk without checking against the remote hash.
    ///
    /// This is intended for local computations (e.g., size telemetry) that must not fail
    /// due to remote staleness and that don't mutate state.
    ///
    /// # Errors
    /// Returns an error if the manifest file is missing or cannot be parsed.
    pub(crate) fn load_manifest_unchecked(
        &self,
    ) -> Result<V0BackupManifest, BackupError> {
        let (manifest, _checksum) = self.read_manifest()?;
        let BackupManifest::V0(manifest) = manifest;
        Ok(manifest)
    }

    /// Writes the updated manifest to disk.
    ///
    /// # Errors
    /// Returns an error if the manifest cannot be serialized or written.
    pub fn write_manifest(&self, manifest: &BackupManifest) -> Result<(), BackupError> {
        let serialized =
            serde_json::to_vec(manifest).context("serialize BackupManifest")?;
        self.file_system
            .write_file(Self::GLOBAL_MANIFEST_FILE, serialized)
            .context("write manifest.json")?;
        Ok(())
    }

    /// Builds unsealed backup files from the global manifest by reading and checksumming the files.
    /// Validates presence and recomputes checksum to ensure manifest correctness.
    ///
    /// # Errors
    /// Returns an error if the files cannot be read or checksums do not match.
    pub fn build_unsealed_backup_files_from_manifest(
        &self,
        manifest: &V0BackupManifest,
    ) -> Result<Vec<V0BackupFile>, BackupError> {
        let mut files = Vec::with_capacity(manifest.files.len());
        // Use the global filesystem (no prefixing) to read file contents.
        let fs = get_filesystem_raw()?;
        for entry in &manifest.files {
            let rel = Self::normalize_input_path(&entry.file_path);
            let data = fs.read_file(rel.to_string()).map_err(|e| {
                let msg =
                    format!("Failed to load file from {:?}: {e}", entry.designator);
                log::error!("{msg}");
                BackupError::InvalidFileForBackup(msg)
            })?;

            // Validate checksum matches manifest
            let computed_checksum = blake3::hash(&data);
            let expected_checksum: [u8; 32] = hex::decode(&entry.checksum_hex)
                .map_err(|_| {
                    log::error!(
                        "[Critical] Unable to decode checksum hex for file with designator: {}. Manifest entry is invalid.",
                        entry.designator
                    );
                    BackupError::InvalidFileForBackup(format!(
                        "Invalid checksum encoding for designator: {}",
                        entry.designator
                    ))
                })?
                .try_into()
                .map_err(|_| {
                    log::error!(
                        "[Critical] Decoded checksum has invalid length for file with designator: {}. Manifest entry is invalid.",
                        entry.designator
                    );
                    BackupError::InvalidFileForBackup(format!(
                        "Invalid checksum length for designator: {}",
                        entry.designator
                    ))
                })?;

            if computed_checksum != expected_checksum {
                return Err(BackupError::InvalidChecksumError {
                    designator: entry.designator.to_string(),
                });
            }

            files.push(V0BackupFile {
                data,
                checksum: computed_checksum.into(),
                path: rel.to_string(),
                designator: entry.designator.clone(),
            });
        }
        Ok(files)
    }

    /// Reads the global manifest from disk.
    ///
    /// # Errors
    /// Returns an error if the manifest file is missing or cannot be parsed.
    fn read_manifest(&self) -> Result<(BackupManifest, [u8; 32]), BackupError> {
        let result = self.file_system.read_file(Self::GLOBAL_MANIFEST_FILE);
        match result {
            Ok(bytes) => {
                let manifest: BackupManifest =
                    serde_json::from_slice(&bytes).context("parse BackupManifest")?;
                let checksum = manifest.calculate_hash()?;
                Ok((manifest, checksum))
            }
            Err(FileSystemError::FileDoesNotExist) => {
                Err(BackupError::ManifestNotFound)
            }
            Err(e) => {
                let err = anyhow::Error::from(e).context("read manifest.json");
                Err(BackupError::from(err))
            }
        }
    }

    /// Computes both checksum hex and size (bytes) for a given file path using the raw filesystem.
    fn checksum_and_size_for_file(
        file_path: &str,
    ) -> Result<(String, u64), BackupError> {
        let fs = get_filesystem_raw()?;
<<<<<<< HEAD
        let mut hasher = blake3::Hasher::new();
        let mut offset: u64 = 0;
        let chunk_size: u64 = 65_536; // 64 KiB
        loop {
            let chunk = fs
                .read_file_range(file_path.to_string(), offset, chunk_size)
                .map_err(|e| {
                    let msg = format!("Failed to load file: {e}");
                    log::error!("{msg}");
                    BackupError::InvalidFileForBackup(msg)
                })?;
            if chunk.is_empty() {
                break;
            }
            hasher.update(&chunk);
            offset = offset.saturating_add(chunk.len() as u64);
        }
        Ok((hex::encode(hasher.finalize().as_bytes()), offset))
=======
        let normalized = Self::normalize_input_path(file_path);
        fs.calculate_checksum(normalized)
            .map(hex::encode)
            .map_err(|e| {
                let msg = format!("Failed to load file: {e}");
                log::error!("{msg}");
                BackupError::InvalidFileForBackup(msg)
            })
>>>>>>> cb9d4153
    }

    /// Applies a manifest mutation and, if changed, rebuilds, syncs, and commits the update.
    async fn mutate_manifest_and_sync<F>(
        &self,
        root_secret: &str,
        backup_keypair_public_key: String,
        mutator: F,
    ) -> Result<(), BackupError>
    where
        F: FnOnce(&mut V0BackupManifest) -> Result<ManifestMutation, BackupError>,
    {
        let root = RootKey::from_json(root_secret)
            .map_err(|_| BackupError::InvalidRootSecretError)?;
        let pk_bytes = hex::decode(backup_keypair_public_key)
            .map_err(|_| BackupError::DecodeBackupKeypairError)?;
        let pk = PublicKey::from_slice(&pk_bytes)
            .map_err(|_| BackupError::DecodeBackupKeypairError)?;

        let (mut manifest, local_hash) = self.load_manifest_gated().await?;

        match mutator(&mut manifest)? {
            ManifestMutation::NoChange => return Ok(()),
            ManifestMutation::Changed => (),
        }

        manifest.previous_manifest_hash = Some(hex::encode(local_hash));

        let files = self.build_unsealed_backup_files_from_manifest(&manifest)?;
        let unsealed_backup = V0Backup::new(root, files).to_bytes()?;
        let sealed_backup =
            BackupManager::seal_backup_with_public_key(&unsealed_backup, &pk)?;

        let updated_manifest = BackupManifest::V0(manifest);
        let new_manifest_hash = updated_manifest.calculate_hash()?;

        BackupServiceClient::sync(
            hex::encode(local_hash),
            hex::encode(new_manifest_hash),
            sealed_backup,
        )
        .await?;

        // commit the updated manifest once the remote sync has been successful
        self.write_manifest(&updated_manifest)?;

        // Refresh backup report from manifest; ignore errors
        if let Err(e) = ClientEventsReporter::new().recalculate_backup_size() {
            log::warn!(
                "[ClientEvents] failed to refresh backup report after manifest update: {e:?}"
            );
        }

        Ok(())
    }
}

impl Default for ManifestManager {
    fn default() -> Self {
        Self::new()
    }
}

/// Internal signal indicating whether a manifest mutation produced a change.
enum ManifestMutation {
    NoChange,
    Changed,
}<|MERGE_RESOLUTION|>--- conflicted
+++ resolved
@@ -15,7 +15,7 @@
     BackupFileDesignator, BackupManager, ClientEventsReporter, EventKind,
 };
 use crate::primitives::filesystem::{
-    create_middleware, FileSystemError, FileSystemMiddleware,
+    create_middleware, FileSystemError, FileSystemExt, FileSystemMiddleware,
 };
 use crate::root_key::RootKey;
 use crate::{
@@ -115,8 +115,7 @@
         root_secret: &str,
         backup_keypair_public_key: String,
     ) -> Result<(), BackupError> {
-<<<<<<< HEAD
-        let normalized_path = file_path.trim_start_matches('/').to_string();
+        let normalized_path = Self::normalize_input_path(&file_path).to_string();
         let result = self
             .mutate_manifest_and_sync(
                 root_secret,
@@ -133,8 +132,7 @@
                         );
                         return Ok(ManifestMutation::NoChange);
                     }
-                    let (checksum_hex, _file_size_bytes) =
-                        Self::checksum_and_size_for_file(&normalized_path)?;
+                    let checksum_hex = Self::checksum_hex_for_file(&normalized_path)?;
                     manifest.files.push(V0BackupManifestEntry {
                         designator,
                         file_path: normalized_path,
@@ -158,34 +156,6 @@
         }
 
         result
-=======
-        let normalized_path = Self::normalize_input_path(&file_path).to_string();
-        self.mutate_manifest_and_sync(
-            root_secret,
-            backup_keypair_public_key,
-            |manifest| {
-                if manifest
-                    .files
-                    .iter()
-                    .any(|e| e.file_path == normalized_path)
-                {
-                    log::warn!(
-                        "File already exists in the manifest: {}",
-                        normalized_path.get(..14).unwrap_or(&normalized_path)
-                    );
-                    return Ok(ManifestMutation::NoChange);
-                }
-                let checksum_hex = Self::checksum_hex_for_file(&normalized_path)?;
-                manifest.files.push(V0BackupManifestEntry {
-                    designator,
-                    file_path: normalized_path,
-                    checksum_hex,
-                });
-                Ok(ManifestMutation::Changed)
-            },
-        )
-        .await
->>>>>>> cb9d4153
     }
 
     /// Replaces all the file entries for a given designator by removing all existing entries for a given designator
@@ -200,15 +170,13 @@
         root_secret: &str,
         backup_keypair_public_key: String,
     ) -> Result<(), BackupError> {
-<<<<<<< HEAD
-        let normalized_path = new_file_path.trim_start_matches('/').to_string();
+        let normalized_path = Self::normalize_input_path(&new_file_path).to_string();
         let result = self
             .mutate_manifest_and_sync(
                 root_secret,
                 backup_keypair_public_key,
                 |manifest| {
-                    let (checksum_hex, _file_size_bytes) =
-                        Self::checksum_and_size_for_file(&normalized_path)?;
+                    let checksum_hex = Self::checksum_hex_for_file(&normalized_path)?;
                     manifest.files.retain(|e| e.designator != designator);
                     manifest.files.push(V0BackupManifestEntry {
                         designator,
@@ -219,7 +187,6 @@
                 },
             )
             .await;
-
         if let Err(e) = ClientEventsReporter::new()
             .send_event(
                 EventKind::Sync,
@@ -233,24 +200,6 @@
         }
 
         result
-=======
-        let normalized_path = Self::normalize_input_path(&new_file_path).to_string();
-        self.mutate_manifest_and_sync(
-            root_secret,
-            backup_keypair_public_key,
-            |manifest| {
-                let checksum_hex = Self::checksum_hex_for_file(&normalized_path)?;
-                manifest.files.retain(|e| e.designator != designator);
-                manifest.files.push(V0BackupManifestEntry {
-                    designator,
-                    file_path: normalized_path,
-                    checksum_hex,
-                });
-                Ok(ManifestMutation::Changed)
-            },
-        )
-        .await
->>>>>>> cb9d4153
     }
 
     /// Removes a specific file entry. Triggers a backup sync.
@@ -265,8 +214,7 @@
         root_secret: &str,
         backup_keypair_public_key: String,
     ) -> Result<(), BackupError> {
-<<<<<<< HEAD
-        let normalized_path = file_path.trim_start_matches('/').to_string();
+        let normalized_path = Self::normalize_input_path(&file_path).to_string();
         let result = self
             .mutate_manifest_and_sync(
                 root_secret,
@@ -299,26 +247,6 @@
         }
 
         result
-=======
-        let normalized_path = Self::normalize_input_path(&file_path).to_string();
-        self.mutate_manifest_and_sync(
-            root_secret,
-            backup_keypair_public_key,
-            |manifest| {
-                let before_len = manifest.files.len();
-                manifest.files.retain(|e| e.file_path != normalized_path);
-                if manifest.files.len() == before_len {
-                    return Err(BackupError::InvalidFileForBackup(format!(
-                        "File not found in manifest: {}",
-                        // only log the first 14 characters of the path to avoid leaking info
-                        normalized_path.get(..14).unwrap_or(&normalized_path)
-                    )));
-                }
-                Ok(ManifestMutation::Changed)
-            },
-        )
-        .await
->>>>>>> cb9d4153
     }
 }
 
@@ -487,26 +415,6 @@
         file_path: &str,
     ) -> Result<(String, u64), BackupError> {
         let fs = get_filesystem_raw()?;
-<<<<<<< HEAD
-        let mut hasher = blake3::Hasher::new();
-        let mut offset: u64 = 0;
-        let chunk_size: u64 = 65_536; // 64 KiB
-        loop {
-            let chunk = fs
-                .read_file_range(file_path.to_string(), offset, chunk_size)
-                .map_err(|e| {
-                    let msg = format!("Failed to load file: {e}");
-                    log::error!("{msg}");
-                    BackupError::InvalidFileForBackup(msg)
-                })?;
-            if chunk.is_empty() {
-                break;
-            }
-            hasher.update(&chunk);
-            offset = offset.saturating_add(chunk.len() as u64);
-        }
-        Ok((hex::encode(hasher.finalize().as_bytes()), offset))
-=======
         let normalized = Self::normalize_input_path(file_path);
         fs.calculate_checksum(normalized)
             .map(hex::encode)
@@ -515,7 +423,6 @@
                 log::error!("{msg}");
                 BackupError::InvalidFileForBackup(msg)
             })
->>>>>>> cb9d4153
     }
 
     /// Applies a manifest mutation and, if changed, rebuilds, syncs, and commits the update.
