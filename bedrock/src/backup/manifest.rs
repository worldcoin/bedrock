//! This module contains the logic for managing the backup manifests.
//!
//! The backup manifest is a local file-based system that any module can set to describe which files should
//! be included in the backup.

use anyhow::Context;
use crypto_box::PublicKey;
use serde::{Deserialize, Serialize};

use crate::backup::backup_format::v0::{V0BackupManifest, V0BackupManifestEntry};
<<<<<<< HEAD
use crate::backup::service_client::{
    api_get_remote_manifest_hash, api_get_sync_challenge_keypair,
    api_post_sync_with_keypair,
};
=======
use crate::backup::service_client::BackupServiceClient;
>>>>>>> 18ed688a
use crate::backup::BackupFileDesignator;
use crate::primitives::filesystem::{
    create_middleware, FileSystemError, FileSystemExt, FileSystemMiddleware,
};
use crate::root_key::RootKey;
use crate::{
    backup::{
        backup_format::v0::{V0Backup, V0BackupFile},
        BackupError,
    },
    primitives::filesystem::get_filesystem_raw,
};

/// Internal signal indicating whether a manifest mutation produced a change.
enum ManifestMutation {
    NoChange,
    Changed,
}

/// A single, global manifest that describes the backup content.
///
/// All operations on the backup use this as a source.
#[derive(Debug, Serialize, Deserialize, PartialEq, Eq)]
#[serde(tag = "version", content = "manifest")]
pub enum BackupManifest {
    V0(V0BackupManifest),
}

impl BackupManifest {
    /// Computes the BLAKE3 hash of the serialized manifest bytes.
    ///
    /// This mirrors how the manifest is persisted via `write_manifest` to keep hashes consistent.
    pub fn calculate_hash(&self) -> Result<[u8; 32], BackupError> {
        let serialized =
            serde_json::to_vec(self).context("serialize BackupManifest")?;
        Ok(blake3::hash(&serialized).into())
    }
}

/// Manager responsible for reading and writing backup manifests and coordinating sync.
#[derive(uniffi::Object)]
pub struct ManifestManager {
    file_system: FileSystemMiddleware,
}

impl ManifestManager {
    #[uniffi::constructor]
    /// Constructs a new `ManifestManager` instance with a file system middleware scoped to backups.
    #[must_use]
    pub fn new() -> Self {
        Self {
            file_system: create_middleware("backup"),
        }
    }

    #[cfg(test)]
    /// Test-only constructor allowing a custom filesystem prefix to isolate tests.
    #[must_use]
    pub fn new_with_prefix(signer: Arc<dyn SyncSigner>, prefix: &str) -> Self {
        Self {
            file_system: FileSystemMiddleware::new(prefix),
            signer,
        }
    }

    /// Returns files recorded in the global manifest after verifying local is not stale vs remote.
    ///
    /// The caller must supply an HTTP client and signer to perform the gate. This method does not mutate state.
    ///
    /// # Errors
    /// Returns an error if the remote hash does not match local or if network/IO errors occur.
    pub async fn list_files(
        &self,
        designator: BackupFileDesignator,
    ) -> Result<Vec<String>, BackupError> {
<<<<<<< HEAD
        let (manifest, _local_hash) = self.load_manifest_gated().await?;
=======
        let remote_hash = BackupServiceClient::get_remote_manifest_hash().await?;

        let (manifest, local_hash) = self.read_manifest()?;
        if remote_hash != local_hash {
            return Err(BackupError::RemoteAheadStaleError);
        }

        let BackupManifest::V0(manifest) = manifest;
>>>>>>> 18ed688a

        let files = manifest
            .files
            .iter()
            .filter(|e| e.designator == designator)
            .map(|e| e.file_path.clone())
            .collect();

        Ok(files)
    }

    /// Adds a file entry for a given designator. Will trigger a backup sync.
    ///
    /// # Errors
    /// - Returns an error if remote hash does not match local (remote is ahead).
    /// - Returns an error if serialization fails.
    pub async fn store_file(
        &self,
        designator: BackupFileDesignator,
        file_path: String,
        root_secret: &str,
        backup_keypair_public_key: String,
    ) -> Result<(), BackupError> {
<<<<<<< HEAD
        let normalized = Self::normalize_path(&file_path);
        self.mutate_manifest_and_sync(
            root_secret,
            backup_keypair_public_key,
            |manifest| {
                if manifest.files.iter().any(|e| e.file_path == normalized) {
                    log::warn!("File already exists in the manifest: {normalized}");
                    return Ok(ManifestMutation::NoChange);
                }
                let checksum_hex = Self::checksum_hex_for(&normalized)?;
                manifest.files.push(V0BackupManifestEntry {
                    designator,
                    file_path: normalized,
                    checksum_hex,
                });
                Ok(ManifestMutation::Changed)
            },
        )
        .await
=======
        // Step 0: Verify inputs
        let root = RootKey::from_json(root_secret)
            .map_err(|_| BackupError::InvalidRootSecretError)?;
        let pk_bytes = hex::decode(backup_keypair_public_key)
            .map_err(|_| BackupError::DecodeBackupKeypairError)?;
        let pk = PublicKey::from_slice(&pk_bytes)
            .map_err(|_| BackupError::DecodeBackupKeypairError)?;

        // Step 1: Fetch the remote hash
        let remote_hash = BackupServiceClient::get_remote_manifest_hash().await?;

        // Step 2: Fetch the local hash and compare against the remote hash
        let (manifest, local_hash) = self.read_manifest()?;
        if remote_hash != local_hash {
            return Err(BackupError::RemoteAheadStaleError);
        }
        let BackupManifest::V0(mut manifest) = manifest;

        // Step 3: Check the file does not exist in the manifest
        if manifest.files.iter().any(|e| e.file_path == file_path) {
            log::warn!("File already exists in the manifest: {file_path}");
            return Ok(());
        }

        // Step 4: Compute checksum for provided file
        let file_path = file_path.trim_start_matches('/').to_string();
        let fs = get_filesystem_raw()?;
        let checksum_hex = fs.calculate_checksum_hex(&file_path).map_err(|e| {
            let msg = format!("Failed to load file: {e}");
            log::error!("{msg}");
            BackupError::InvalidFileForBackup(msg)
        })?;

        // Step 5: Build candidate manifest M'
        manifest.files.push(V0BackupManifestEntry {
            designator,
            file_path,
            checksum_hex: checksum_hex.clone(),
        });

        // Step 6: Construct new unsealed backup
        manifest.previous_manifest_hash = Some(hex::encode(local_hash));
        let files = self.build_unsealed_backup_files_from_manifest(&manifest)?;

        let unsealed_backup = V0Backup::new(root, files).to_bytes()?;

        // Step 7: Seal the backup
        let sealed_backup = pk
            .seal(&mut rand::thread_rng(), &unsealed_backup)
            .map_err(|_| BackupError::EncryptBackupError)?;

        // Step 7.5: Compute new manifest hash (hash of serialized BackupManifest after this change)
        let updated_manifest = BackupManifest::V0(manifest);
        let new_manifest_hash = updated_manifest.calculate_hash()?;

        // Step 8: Sync the backup with the remote
        BackupServiceClient::sync(
            hex::encode(local_hash),
            hex::encode(new_manifest_hash),
            sealed_backup,
        )
        .await?;

        // Step 9: Commit the manifest
        self.write_manifest(&updated_manifest)?;
        Ok(())
>>>>>>> 18ed688a
    }

    /// Replaces all the file entries for a given designator by removing all existing entries for a given designator
    /// and adding a new file.
    ///
    /// # Errors
    /// Returns an error if the remote hash does not match local or downstream operations fail.
    pub async fn replace_all_files_for_designator(
        &self,
        designator: BackupFileDesignator,
        new_file_path: String,
        root_secret: &str,
        backup_keypair_public_key: String,
    ) -> Result<(), BackupError> {
        let normalized = Self::normalize_path(&new_file_path);
        self.mutate_manifest_and_sync(
            root_secret,
            backup_keypair_public_key,
            |manifest| {
                let checksum_hex = Self::checksum_hex_for(&normalized)?;
                manifest.files.retain(|e| e.designator != designator);
                manifest.files.push(V0BackupManifestEntry {
                    designator,
                    file_path: normalized,
                    checksum_hex,
                });
                Ok(ManifestMutation::Changed)
            },
        )
        .await
    }

    /// Removes a specific file entry. Triggers a backup sync.
    ///
    /// # Errors
    /// - Returns an error if the file does not exist in the backup.
    /// - Returns an error if the remote hash does not match local (remote is ahead).
    /// - Returns an error if serialization fails.
    pub async fn remove_file(
        &self,
        file_path: String,
        root_secret: &str,
        backup_keypair_public_key: String,
    ) -> Result<(), BackupError> {
        let normalized = Self::normalize_path(&file_path);
        self.mutate_manifest_and_sync(
            root_secret,
            backup_keypair_public_key,
            |manifest| {
                let before_len = manifest.files.len();
                manifest.files.retain(|e| e.file_path != normalized);
                if manifest.files.len() == before_len {
                    return Err(BackupError::InvalidFileForBackup(format!(
                        "File not found in manifest: {normalized}"
                    )));
                }
                Ok(ManifestMutation::Changed)
            },
        )
        .await
    }
}

/// Internal methods for the `ManifestManager` (not exposed to foreign code).
impl ManifestManager {
    /// Thepath to the global manifest file
    const GLOBAL_MANIFEST_FILE: &str = "manifest.json";

    /// Reads the global manifest from disk.
    ///
    /// # Errors
    /// Returns an error if the manifest file is missing or cannot be parsed.
    fn read_manifest(&self) -> Result<(BackupManifest, [u8; 32]), BackupError> {
        let result = self.file_system.read_file(Self::GLOBAL_MANIFEST_FILE);
        match result {
            Ok(bytes) => {
                let checksum = blake3::hash(&bytes).into();
                let manifest: BackupManifest =
                    serde_json::from_slice(&bytes).context("parse BackupManifest")?;
                Ok((manifest, checksum))
            }
            Err(FileSystemError::FileDoesNotExist) => {
                Err(BackupError::ManifestNotFound)
            }
            Err(e) => {
                let err = anyhow::Error::from(e).context("read manifest.json");
                Err(BackupError::from(err))
            }
        }
    }

    /// Writes the updated manifest to disk.
    ///
    /// # Errors
    /// Returns an error if the manifest cannot be serialized or written.
    pub fn write_manifest(&self, manifest: &BackupManifest) -> Result<(), BackupError> {
        let serialized =
            serde_json::to_vec(manifest).context("serialize BackupManifest")?;
        self.file_system
            .write_file(Self::GLOBAL_MANIFEST_FILE, serialized)
            .context("write manifest.json")?;
        Ok(())
    }

    /// Builds unsealed backup files from the global manifest by reading and checksumming the files.
    /// Validates presence and recomputes checksum to ensure manifest correctness.
    ///
    /// # Errors
    /// Returns an error if the files cannot be read or checksums do not match.
    pub fn build_unsealed_backup_files_from_manifest(
        &self,
        manifest: &V0BackupManifest,
    ) -> Result<Vec<V0BackupFile>, BackupError> {
        let mut files = Vec::with_capacity(manifest.files.len());
        // Use the global filesystem (no prefixing) to read file contents.
        let fs = get_filesystem_raw()?;
        for entry in &manifest.files {
            let rel = entry.file_path.trim_start_matches('/');
            let data = fs.read_file(rel.to_string()).map_err(|e| {
                let msg =
                    format!("Failed to load file from {:?}: {e}", entry.designator);
                log::error!("{msg}");
                BackupError::InvalidFileForBackup(msg)
            })?;

            // Validate checksum matches manifest
            let computed_checksum = blake3::hash(&data);
            let expected_checksum: [u8; 32] = hex::decode(&entry.checksum_hex).map_err(|_| {
                log::error!(
                    "[Critical] Unable to decode checksum for file with designator: {}. Triggering a fresh fetch.",
                    entry.designator
                );
                BackupError::RemoteAheadStaleError
            })?.try_into().map_err(|_| {
                log::error!(
                    "[Critical] Unable to decode checksum for file with designator: {}. Triggering a fresh fetch.",
                    entry.designator
                );
                BackupError::RemoteAheadStaleError
            } )?;

            if computed_checksum != expected_checksum {
                return Err(BackupError::InvalidChecksumError {
                    designator: entry.designator.to_string(),
                });
            }

            files.push(V0BackupFile {
                data,
                checksum: computed_checksum.into(),
                path: format!(
                    "{}/{}",
                    entry.designator,
                    rel.rsplit('/').next().unwrap_or(rel)
                ),
            });
        }
        Ok(files)
    }
<<<<<<< HEAD

    /// Normalizes a path by removing a leading '/'.
    fn normalize_path(path: &str) -> String {
        path.trim_start_matches('/').to_string()
    }

    /// Computes the checksum hex for a given file path using the raw filesystem.
    fn checksum_hex_for(file_path: &str) -> Result<String, BackupError> {
        let fs = get_filesystem_raw()?;
        fs.calculate_checksum_hex(file_path).map_err(|e| {
            let msg = format!("Failed to load file: {e}");
            log::error!("{msg}");
            BackupError::InvalidFileForBackup(msg)
        })
    }

    /// Gated manifest read that ensures local is not stale vs remote.
    async fn load_manifest_gated(
        &self,
    ) -> Result<(V0BackupManifest, [u8; 32]), BackupError> {
        let remote_hash = api_get_remote_manifest_hash(&*self.signer)
            .await
            .context("get remote manifest hash")?;
        let (manifest, local_hash) = self.read_manifest()?;
        if remote_hash != local_hash {
            return Err(BackupError::RemoteAheadStaleError);
        }
        let BackupManifest::V0(manifest) = manifest;
        Ok((manifest, local_hash))
    }

    /// Decodes inputs supplied by the caller into strongly-typed values.
    fn decode_inputs(
        root_secret: &str,
        backup_keypair_public_key: &str,
    ) -> Result<(RootKey, PublicKey), BackupError> {
        let root = RootKey::from_json(root_secret)
            .map_err(|_| BackupError::InvalidRootSecretError)?;
        let pk_bytes = hex::decode(backup_keypair_public_key)
            .map_err(|_| BackupError::DecodeBackupKeypairError)?;
        let pk = PublicKey::from_slice(&pk_bytes)
            .map_err(|_| BackupError::DecodeBackupKeypairError)?;
        Ok((root, pk))
    }

    /// Builds the unsealed backup from the manifest and seals it with the provided public key.
    fn build_unsealed_then_seal(
        &self,
        manifest: &V0BackupManifest,
        root: RootKey,
        pk: &PublicKey,
    ) -> Result<Vec<u8>, BackupError> {
        let files = self.build_unsealed_backup_files_from_manifest(manifest)?;
        let unsealed_backup = V0Backup::new(root, files).to_bytes()?;
        let sealed_backup = pk
            .seal(&mut rand::thread_rng(), &unsealed_backup)
            .map_err(|_| BackupError::EncryptBackupError)?;
        Ok(sealed_backup)
    }

    /// Syncs the sealed backup and commits the updated manifest to disk.
    async fn sync_and_commit(
        &self,
        local_hash: [u8; 32],
        updated_manifest: BackupManifest,
        sealed_backup: Vec<u8>,
    ) -> Result<(), BackupError> {
        let new_manifest_hash = updated_manifest.calculate_hash()?;
        let challenge = api_get_sync_challenge_keypair()
            .await
            .context("sync challenge")?;
        api_post_sync_with_keypair(
            &*self.signer,
            &challenge,
            hex::encode(local_hash),
            hex::encode(new_manifest_hash),
            sealed_backup,
        )
        .await
        .context("post sync")?;
        self.write_manifest(&updated_manifest)?;
        Ok(())
    }

    /// Applies a manifest mutation and, if changed, rebuilds, syncs, and commits the update.
    async fn mutate_manifest_and_sync<F>(
        &self,
        root_secret: &str,
        backup_keypair_public_key: String,
        mutator: F,
    ) -> Result<(), BackupError>
    where
        F: FnOnce(&mut V0BackupManifest) -> Result<ManifestMutation, BackupError>,
    {
        let (mut manifest, local_hash) = self.load_manifest_gated().await?;
        match mutator(&mut manifest)? {
            ManifestMutation::NoChange => return Ok(()),
            ManifestMutation::Changed => {}
        }
        manifest.previous_manifest_hash = Some(hex::encode(local_hash));
        let (root, pk) = Self::decode_inputs(root_secret, &backup_keypair_public_key)?;
        let sealed_backup = self.build_unsealed_then_seal(&manifest, root, &pk)?;
        let updated_manifest = BackupManifest::V0(manifest);
        self.sync_and_commit(local_hash, updated_manifest, sealed_backup)
            .await
=======
}

impl Default for ManifestManager {
    fn default() -> Self {
        Self::new()
>>>>>>> 18ed688a
    }
}<|MERGE_RESOLUTION|>--- conflicted
+++ resolved
@@ -8,14 +8,11 @@
 use serde::{Deserialize, Serialize};
 
 use crate::backup::backup_format::v0::{V0BackupManifest, V0BackupManifestEntry};
-<<<<<<< HEAD
 use crate::backup::service_client::{
     api_get_remote_manifest_hash, api_get_sync_challenge_keypair,
     api_post_sync_with_keypair,
 };
-=======
 use crate::backup::service_client::BackupServiceClient;
->>>>>>> 18ed688a
 use crate::backup::BackupFileDesignator;
 use crate::primitives::filesystem::{
     create_middleware, FileSystemError, FileSystemExt, FileSystemMiddleware,
@@ -91,18 +88,7 @@
         &self,
         designator: BackupFileDesignator,
     ) -> Result<Vec<String>, BackupError> {
-<<<<<<< HEAD
         let (manifest, _local_hash) = self.load_manifest_gated().await?;
-=======
-        let remote_hash = BackupServiceClient::get_remote_manifest_hash().await?;
-
-        let (manifest, local_hash) = self.read_manifest()?;
-        if remote_hash != local_hash {
-            return Err(BackupError::RemoteAheadStaleError);
-        }
-
-        let BackupManifest::V0(manifest) = manifest;
->>>>>>> 18ed688a
 
         let files = manifest
             .files
@@ -126,7 +112,6 @@
         root_secret: &str,
         backup_keypair_public_key: String,
     ) -> Result<(), BackupError> {
-<<<<<<< HEAD
         let normalized = Self::normalize_path(&file_path);
         self.mutate_manifest_and_sync(
             root_secret,
@@ -146,74 +131,6 @@
             },
         )
         .await
-=======
-        // Step 0: Verify inputs
-        let root = RootKey::from_json(root_secret)
-            .map_err(|_| BackupError::InvalidRootSecretError)?;
-        let pk_bytes = hex::decode(backup_keypair_public_key)
-            .map_err(|_| BackupError::DecodeBackupKeypairError)?;
-        let pk = PublicKey::from_slice(&pk_bytes)
-            .map_err(|_| BackupError::DecodeBackupKeypairError)?;
-
-        // Step 1: Fetch the remote hash
-        let remote_hash = BackupServiceClient::get_remote_manifest_hash().await?;
-
-        // Step 2: Fetch the local hash and compare against the remote hash
-        let (manifest, local_hash) = self.read_manifest()?;
-        if remote_hash != local_hash {
-            return Err(BackupError::RemoteAheadStaleError);
-        }
-        let BackupManifest::V0(mut manifest) = manifest;
-
-        // Step 3: Check the file does not exist in the manifest
-        if manifest.files.iter().any(|e| e.file_path == file_path) {
-            log::warn!("File already exists in the manifest: {file_path}");
-            return Ok(());
-        }
-
-        // Step 4: Compute checksum for provided file
-        let file_path = file_path.trim_start_matches('/').to_string();
-        let fs = get_filesystem_raw()?;
-        let checksum_hex = fs.calculate_checksum_hex(&file_path).map_err(|e| {
-            let msg = format!("Failed to load file: {e}");
-            log::error!("{msg}");
-            BackupError::InvalidFileForBackup(msg)
-        })?;
-
-        // Step 5: Build candidate manifest M'
-        manifest.files.push(V0BackupManifestEntry {
-            designator,
-            file_path,
-            checksum_hex: checksum_hex.clone(),
-        });
-
-        // Step 6: Construct new unsealed backup
-        manifest.previous_manifest_hash = Some(hex::encode(local_hash));
-        let files = self.build_unsealed_backup_files_from_manifest(&manifest)?;
-
-        let unsealed_backup = V0Backup::new(root, files).to_bytes()?;
-
-        // Step 7: Seal the backup
-        let sealed_backup = pk
-            .seal(&mut rand::thread_rng(), &unsealed_backup)
-            .map_err(|_| BackupError::EncryptBackupError)?;
-
-        // Step 7.5: Compute new manifest hash (hash of serialized BackupManifest after this change)
-        let updated_manifest = BackupManifest::V0(manifest);
-        let new_manifest_hash = updated_manifest.calculate_hash()?;
-
-        // Step 8: Sync the backup with the remote
-        BackupServiceClient::sync(
-            hex::encode(local_hash),
-            hex::encode(new_manifest_hash),
-            sealed_backup,
-        )
-        .await?;
-
-        // Step 9: Commit the manifest
-        self.write_manifest(&updated_manifest)?;
-        Ok(())
->>>>>>> 18ed688a
     }
 
     /// Replaces all the file entries for a given designator by removing all existing entries for a given designator
@@ -373,7 +290,6 @@
         }
         Ok(files)
     }
-<<<<<<< HEAD
 
     /// Normalizes a path by removing a leading '/'.
     fn normalize_path(path: &str) -> String {
@@ -479,12 +395,11 @@
         let updated_manifest = BackupManifest::V0(manifest);
         self.sync_and_commit(local_hash, updated_manifest, sealed_backup)
             .await
-=======
+    }
 }
 
 impl Default for ManifestManager {
     fn default() -> Self {
         Self::new()
->>>>>>> 18ed688a
     }
 }