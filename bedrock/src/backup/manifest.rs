--- conflicted
+++ resolved
@@ -36,9 +36,6 @@
 }
 
 impl BackupManifest {
-<<<<<<< HEAD
-    /// Computes the BLAKE3 hash of the manifest, ignoring non-semantic/cache fields.
-=======
     /// The hash of the `Default` manifest (i.e. genesis, no files).
     ///
     /// See `test_backup_manifest_default_hash` for computation and updates.
@@ -46,7 +43,6 @@
         "471f87ee6c873ccd523bcd669aa253361e711d8613b9a1f4a6a92f28bc8c64a6";
 
     /// Computes the BLAKE3 hash of the serialized manifest bytes.
->>>>>>> 6786f3ef
     ///
     /// Currently, this ignores `file_size_bytes` in each file entry so telemetry can
     /// cache sizes locally without affecting the manifest head.
