[package]
name = "bedrock"
description = "Foundational library which powers World App's crypto wallet."

version.workspace = true
edition.workspace = true
authors.workspace = true
license.workspace = true
homepage.workspace = true
repository.workspace = true
exclude.workspace = true
readme.workspace = true
keywords.workspace = true
categories.workspace = true

[lib]
crate-type = ["lib", "staticlib", "cdylib"]
name = "bedrock"

[dependencies]
<<<<<<< HEAD
alloy = { version = "1.0.6", default-features = false, features = ["dyn-abi", "signer-local", "sol-types"] }
anyhow = "1.0"
bedrock-macros = { path = "../bedrock-macros" }
=======
alloy = { version = "1.0.9", default-features = false, features = ["dyn-abi", "signer-local", "sol-types"] }
>>>>>>> 7e16cd7d
hex = "0.4.3"
log = "0.4.22"
proc-macro2 = "1.0"
quote = "1.0"
rand = "0.9.1"
ruint = "1.15.0"
serde_json = "1.0"
syn = { version = "2.0", features = ["full"] }
thiserror = "2.0.12"
uniffi = { workspace = true, features = ["build", "tokio"] }

[dev-dependencies]
alloy = { version = "1.0.9", default-features = false, features = ["json", "contract", "node-bindings", "reqwest-rustls-tls"] }
dotenvy = "0.15.7"
tokio = "1.45.1"
tokio-test = "0.4.4"<|MERGE_RESOLUTION|>--- conflicted
+++ resolved
@@ -18,13 +18,9 @@
 name = "bedrock"
 
 [dependencies]
-<<<<<<< HEAD
-alloy = { version = "1.0.6", default-features = false, features = ["dyn-abi", "signer-local", "sol-types"] }
+alloy = { version = "1.0.9", default-features = false, features = ["dyn-abi", "signer-local", "sol-types"] }
 anyhow = "1.0"
 bedrock-macros = { path = "../bedrock-macros" }
-=======
-alloy = { version = "1.0.9", default-features = false, features = ["dyn-abi", "signer-local", "sol-types"] }
->>>>>>> 7e16cd7d
 hex = "0.4.3"
 log = "0.4.22"
 proc-macro2 = "1.0"
