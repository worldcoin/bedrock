[package]
name = "bedrock"
description = "Foundational library which powers World App's crypto wallet."

version.workspace = true
edition.workspace = true
authors.workspace = true
license.workspace = true
homepage.workspace = true
repository.workspace = true
exclude.workspace = true
readme.workspace = true
keywords.workspace = true
categories.workspace = true

[lib]
crate-type = ["lib", "staticlib", "cdylib"]
name = "bedrock"

[features]
default = ["tooling_tests"]
tooling_tests = ["dep:tokio"]

[dependencies]
alloy = { version = "1.0.23", default-features = false, features = [
    "dyn-abi",
    "eip712",
    "signer-local",
    "sol-types",
] }
anyhow = "1.0"
async-trait = "0.1"
base64 = "0.22.1"
bedrock-macros = { path = "../bedrock-macros" }
blake3 = "1.5.5"
chrono = { version = "0.4.41", default-features = false, features = [
    "now",
    "std",
    "serde",
] }
ciborium = "0.2.2"
crypto_box = { git = "https://github.com/RustCrypto/nacl-compat", features = [
    "seal",
], rev = "85607c6" }
dryoc = { git = "https://github.com/brndnmtthws/dryoc", rev = "e0e0ef0" }
flate2 = "1.0.28"
hex = "0.4.3"
k256 = { version = "0.13.2", default-features = false }
log = "0.4.22"
proc-macro2 = "1.0"
quote = "1.0"
rand = { version = "0.8.5", default-features = false, features = ["std"] }
regex = "1.10.6"
reqwest = { version = "0.12.7", default-features = false, features = [
    "rustls-tls",
    "json",
] }
ruint = { version = "1.15.0", default-features = false, features = ["serde"] }
secrecy = { version = "0.10", features = ["serde"] }
serde = "1.0.219"
serde_json = "1.0"
sha2 = "0.10.8"
strum = { version = "0.26.2", features = ["derive"] }
syn = { version = "2.0", features = ["full"] }
tar = "0.4.40"
thiserror = "2.0.12"
tokio = { version = "1.47.1", features = ["time"], optional = true }
uniffi = { workspace = true, features = ["build", "tokio"] }
<<<<<<< HEAD
uuid = { version = "1.4.1", features = ["v4"], default-features = false }

# TODO: once `rand` can be bumped to 0.9, add the explicit feature flag `os_rng`. this explicitly determines no `thread_rng`;
# bumping this requires crypto_box to update rand: https://github.com/RustCrypto/nacl-compat/issues/176
=======
>>>>>>> 9f79dee7
zeroize = "1.8"

[dev-dependencies]
alloy = { version = "1.0.23", default-features = false, features = [
    "json",
    "contract",
    "node-bindings",
    "reqwest-rustls-tls",
] }
dotenvy = "0.15.7"
tokio = { version = "1.47.1", features = ["time"] }
tokio-test = "0.4.4"<|MERGE_RESOLUTION|>--- conflicted
+++ resolved
@@ -66,14 +66,11 @@
 thiserror = "2.0.12"
 tokio = { version = "1.47.1", features = ["time"], optional = true }
 uniffi = { workspace = true, features = ["build", "tokio"] }
-<<<<<<< HEAD
 uuid = { version = "1.4.1", features = ["v4"], default-features = false }
+zeroize = "1.8"
 
 # TODO: once `rand` can be bumped to 0.9, add the explicit feature flag `os_rng`. this explicitly determines no `thread_rng`;
 # bumping this requires crypto_box to update rand: https://github.com/RustCrypto/nacl-compat/issues/176
-=======
->>>>>>> 9f79dee7
-zeroize = "1.8"
 
 [dev-dependencies]
 alloy = { version = "1.0.23", default-features = false, features = [
