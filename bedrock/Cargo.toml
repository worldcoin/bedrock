--- conflicted
+++ resolved
@@ -42,11 +42,7 @@
 log = "0.4.22"
 proc-macro2 = "1.0"
 quote = "1.0"
-<<<<<<< HEAD
-rand = "0.8.5"
-=======
 rand = { version = "0.8.5", default-features = false, features = ["std"] }
->>>>>>> f3fb1b9f
 ruint = { version = "1.15.0", default-features = false, features = ["serde"] }
 serde = "1.0.219"
 serde_json = "1.0"
