[package]
description = "Foundational library which powers World App's crypto wallet."
name = "bedrock"

authors.workspace = true
categories.workspace = true
edition.workspace = true
exclude.workspace = true
homepage.workspace = true
keywords.workspace = true
license.workspace = true
readme.workspace = true
repository.workspace = true
version.workspace = true

[lib]
crate-type = ["lib", "staticlib", "cdylib"]
name = "bedrock"

[features]
default = ["tooling_tests"]
tooling_tests = ["dep:tokio"]

[dependencies]
alloy = { version = "1.0.23", default-features = false, features = [
  "dyn-abi",
  "eip712",
  "signer-local",
  "sol-types",
] }
anyhow = "1.0"
async-trait = "0.1"
base64 = "0.22.1"
bedrock-macros = { path = "../bedrock-macros" }
<<<<<<< HEAD
blake3 = "1.5.5"
chrono = { version = "0.4.41", default-features = false, features = [
    "now",
    "std",
    "serde",
] }
ciborium = "0.2.2"
crypto_box = { version = "0.9.1", features = ["seal"] }
flate2 = "1.0.28"
=======
chrono = { version = "0.4.41", default-features = false, features = ["now", "std"] }
>>>>>>> 6610ca9e
hex = "0.4.3"
log = "0.4.22"
proc-macro2 = "1.0"
quote = "1.0"
<<<<<<< HEAD
rand = { version = "0.8.5", default-features = false, features = ["std"] }
regex = "1.10.6"
reqwest = { version = "0.12.7", default-features = false, features = [
    "rustls-tls",
    "json",
] }
=======
rand = "0.8.5"
>>>>>>> 6610ca9e
ruint = { version = "1.15.0", default-features = false, features = ["serde"] }
secrecy = { version = "0.10", features = ["serde"] }
serde = "1.0.219"
serde_json = "1.0"
<<<<<<< HEAD
sha2 = "0.10.8"
strum = { version = "0.26.2", features = ["derive"] }
subtle = { version = "2.6.1", default-features = false }
=======
subtle = "2.6.1"
>>>>>>> 6610ca9e
syn = { version = "2.0", features = ["full"] }
tar = "0.4.40"
thiserror = "2.0.12"
tokio = { version = "1.47.1", features = ["time"], optional = true }
uniffi = { workspace = true, features = ["build", "tokio"] }
uuid = { version = "1.4.1", features = ["v4"], default-features = false }
zeroize = "1.8"

# TODO: once `rand` can be bumped to 0.9, add the explicit feature flag `os_rng`. this explicitly determines no `thread_rng`;
# bumping this requires crypto_box to update rand: https://github.com/RustCrypto/nacl-compat/issues/176

[dev-dependencies]
alloy = { version = "1.0.23", default-features = false, features = [
  "json",
  "contract",
  "node-bindings",
  "reqwest-rustls-tls",
] }
dotenvy = "0.15.7"
tokio = { version = "1.47.1", features = ["time"] }
tokio-test = "0.4.4"<|MERGE_RESOLUTION|>--- conflicted
+++ resolved
@@ -32,44 +32,31 @@
 async-trait = "0.1"
 base64 = "0.22.1"
 bedrock-macros = { path = "../bedrock-macros" }
-<<<<<<< HEAD
 blake3 = "1.5.5"
 chrono = { version = "0.4.41", default-features = false, features = [
     "now",
     "std",
-    "serde",
 ] }
 ciborium = "0.2.2"
 crypto_box = { version = "0.9.1", features = ["seal"] }
 flate2 = "1.0.28"
-=======
-chrono = { version = "0.4.41", default-features = false, features = ["now", "std"] }
->>>>>>> 6610ca9e
 hex = "0.4.3"
 log = "0.4.22"
 proc-macro2 = "1.0"
 quote = "1.0"
-<<<<<<< HEAD
 rand = { version = "0.8.5", default-features = false, features = ["std"] }
 regex = "1.10.6"
 reqwest = { version = "0.12.7", default-features = false, features = [
     "rustls-tls",
     "json",
 ] }
-=======
-rand = "0.8.5"
->>>>>>> 6610ca9e
 ruint = { version = "1.15.0", default-features = false, features = ["serde"] }
 secrecy = { version = "0.10", features = ["serde"] }
 serde = "1.0.219"
 serde_json = "1.0"
-<<<<<<< HEAD
 sha2 = "0.10.8"
 strum = { version = "0.26.2", features = ["derive"] }
 subtle = { version = "2.6.1", default-features = false }
-=======
-subtle = "2.6.1"
->>>>>>> 6610ca9e
 syn = { version = "2.0", features = ["full"] }
 tar = "0.4.40"
 thiserror = "2.0.12"
