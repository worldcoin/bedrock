# bedrock

Foundational library which powers World App's crypto wallet.

<<<<<<< HEAD
## Swift Bindings

### Building (`build_swift.sh`)

Generates Swift bindings and creates an XCFramework for iOS:

- Builds Rust library for iOS targets (device + simulator)
- Generates Swift bindings using UniFFI
- Packages everything into `Bedrock.xcframework`

### Testing (`run_swift_tests.sh`)

Runs Swift unit tests against the generated bindings:

- Executes `build_swift.sh` to generate the framework
- Copies Swift bindings to test package at `test_ios/BedrockPackage`
- Runs XCTest suite on iOS simulator using `xcodebuild`
=======
## Local Development & Contributing

Review our [CONTRIBUTING](CONTRIBUTING.md) guide.
>>>>>>> a478c2b1
<|MERGE_RESOLUTION|>--- conflicted
+++ resolved
@@ -2,26 +2,10 @@
 
 Foundational library which powers World App's crypto wallet.
 
-<<<<<<< HEAD
-## Swift Bindings
-
-### Building (`build_swift.sh`)
-
-Generates Swift bindings and creates an XCFramework for iOS:
-
-- Builds Rust library for iOS targets (device + simulator)
-- Generates Swift bindings using UniFFI
-- Packages everything into `Bedrock.xcframework`
-
-### Testing (`run_swift_tests.sh`)
-
-Runs Swift unit tests against the generated bindings:
-
-- Executes `build_swift.sh` to generate the framework
-- Copies Swift bindings to test package at `test_ios/BedrockPackage`
-- Runs XCTest suite on iOS simulator using `xcodebuild`
-=======
 ## Local Development & Contributing
 
-Review our [CONTRIBUTING](CONTRIBUTING.md) guide.
->>>>>>> a478c2b1
+Review our [CONTRIBUTING](CONTRIBUTING.md) guide. Including details on how to run this project locally.
+
+## 🐦‍🔥 Swift Bindings
+
+Bedrock ships with foreign bindings for native Swift. All details can be found in the [/swift](./swift/README.md) folder.