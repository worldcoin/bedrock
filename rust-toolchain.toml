--- conflicted
+++ resolved
@@ -7,17 +7,9 @@
     "aarch64-apple-ios-sim",
     "aarch64-apple-ios",
     "x86_64-apple-ios",
-<<<<<<< HEAD
     "x86_64-unknown-linux-gnu",
     # 32-bit ARM
     "armv7-linux-androideabi",
     # 64-bit ARM
     "aarch64-linux-android",
-=======
-
-    # Android
-    "armv7-linux-androideabi", # 32‑bit ARM (for device support on old devices, <1% active installs)
-    "x86_64-linux-android", # required by Play Store for desktop
-    "aarch64-linux-android" # 64-bit
->>>>>>> 734c6a73
 ]