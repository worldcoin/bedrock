# 🐦‍🔥 Swift for Bedrock

This folder contains all relevant support files for Bedrock to work in Swift:

1. Script to cross-compile and build Swift bindings.
<<<<<<< HEAD
2. **Foreign Tests**. Unit tests for Swift (`/tests` folder). Foreign unit tests run the XCTest suite on iOS simulator using `xcodebuild`.
=======
2. Script to build Swift package for local development.
3. Foreign tests. Unit tests for Swift (`/tests` folder). Foreign unit tests run the XCTest suite on iOS simulator using `xcodebuild`.
>>>>>>> 2344996f

### Building the Swift Bindings

<<<<<<< HEAD
To build the Swift bindings run:
=======
To build the Swift project for release/distribution:
>>>>>>> 2344996f

```bash
    # run from the root project directory
    ./swift/build_swift.sh
```

<<<<<<< HEAD
### Running Foreign Tests for Swift
=======
### Building for Local iOS Development

To build a Swift package that can be imported locally via Swift Package Manager:

```bash
    # run from the root project directory
    ./swift/build_for_local_ios.sh
```

This creates a complete Swift package in the `swift/local_build/` directory that you can import in your iOS project:

### Integration via Package.swift

Add the local package to your Package.swift dependencies:

```swift
dependencies: [
    .package(name: "Bedrock", path: "../../../bedrock/swift/local_build"),
    // ... other dependencies
],
```

Then add it to specific targets that need bedrock functionality:

```swift
.target(
    name: "YourTarget",
    dependencies: [
        .product(name: "Bedrock", package: "Bedrock"),
        // ... other dependencies
    ]
),
```

### Running foreign tests for Swift
>>>>>>> 2344996f

```bash
    # run from the root project directory
    ./swift/test_swift.sh
```<|MERGE_RESOLUTION|>--- conflicted
+++ resolved
@@ -3,29 +3,18 @@
 This folder contains all relevant support files for Bedrock to work in Swift:
 
 1. Script to cross-compile and build Swift bindings.
-<<<<<<< HEAD
-2. **Foreign Tests**. Unit tests for Swift (`/tests` folder). Foreign unit tests run the XCTest suite on iOS simulator using `xcodebuild`.
-=======
 2. Script to build Swift package for local development.
 3. Foreign tests. Unit tests for Swift (`/tests` folder). Foreign unit tests run the XCTest suite on iOS simulator using `xcodebuild`.
->>>>>>> 2344996f
 
 ### Building the Swift Bindings
 
-<<<<<<< HEAD
-To build the Swift bindings run:
-=======
 To build the Swift project for release/distribution:
->>>>>>> 2344996f
 
 ```bash
     # run from the root project directory
     ./swift/build_swift.sh
 ```
 
-<<<<<<< HEAD
-### Running Foreign Tests for Swift
-=======
 ### Building for Local iOS Development
 
 To build a Swift package that can be imported locally via Swift Package Manager:
@@ -61,7 +50,6 @@
 ```
 
 ### Running foreign tests for Swift
->>>>>>> 2344996f
 
 ```bash
     # run from the root project directory
