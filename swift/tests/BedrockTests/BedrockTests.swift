import XCTest
@testable import Bedrock

final class BedrockTests: XCTestCase {

    // Well-known Anvil test private key and address
    let testPrivateKey = "ac0974bec39a17e36ba4a6b4d238ff944bacb478cbed5efcae784d7bf4f2ff80"
    let testWalletAddress = "0x4564420674EA68fcc61b463C0494807C759d47e6"
    let chainId: UInt32 = 10 // Optimism

    func testSafeSmartAccountCreation() throws {
        // Test creating a SafeSmartAccount instance
        let account = try SafeSmartAccount(
            privateKey: testPrivateKey,
            walletAddress: testWalletAddress
        )

        // If we get here without throwing, the account was created successfully
        XCTAssertNotNil(account)
    }

    func testPersonalSign() throws {
        // Create account
        let account = try SafeSmartAccount(
            privateKey: testPrivateKey,
            walletAddress: testWalletAddress
        )

        // Test message signing - using same parameters as Rust test
        let message = "Hello, Safe Smart Account!"
        let signature = try account.personalSign(
            chainId: 1,
            message: message
<<<<<<< HEAD
        )

=======
        ).toHexString()
        
>>>>>>> a977a58a
        // Expected signature from Rust test
        // swiftlint:disable:next line_length
        let expectedSignature = "0xa9781c5233828575e8c7bababbef2b05b9f60a0c34581173655e6deaa40a3a8a0357d8877723588478c0113c630f68f6d118de0a0a97b6a5fa0284beeec721431c"

        // Verify we got the exact expected signature
        XCTAssertEqual(signature, expectedSignature, "Signature should match the expected value from Rust test")

        // Additional checks
        XCTAssertFalse(signature.isEmpty, "Signature should not be empty")
        XCTAssertTrue(signature.hasPrefix("0x"), "Signature should start with 0x")
        XCTAssertEqual(signature.count, 132, "Signature should be 132 characters long")
    }

    func testMultipleMessages() throws {
        // Create account
        let account = try SafeSmartAccount(
            privateKey: testPrivateKey,
            walletAddress: testWalletAddress
        )

        // Test signing multiple messages
        let messages = [
            "Message 1",
            "Another test message",
            "Special characters: !@#$%^&*()",
            "Numbers: 1234567890",
            "Empty string test: "
        ]

        for message in messages {
            let signature = try account.personalSign(
                chainId: chainId,
                message: message
<<<<<<< HEAD
            )

=======
            ).toHexString()
            
>>>>>>> a977a58a
            XCTAssertFalse(signature.isEmpty, "Signature for '\(message)' should not be empty")
            XCTAssertEqual(signature.count, 132, "Signature for '\(message)' should be 132 characters")
        }
    }

    func testInvalidPrivateKey() {
        // Test with invalid private key - should throw
        XCTAssertThrowsError(
            try SafeSmartAccount(
                privateKey: "invalid_key",
                walletAddress: testWalletAddress
            )
        ) { error in
            // Verify we got an error
            XCTAssertNotNil(error)
        }
    }

    func testEmptyPrivateKey() {
        // Test with empty private key - should throw
        XCTAssertThrowsError(
            try SafeSmartAccount(
                privateKey: "",
                walletAddress: testWalletAddress
            )
        ) { error in
            XCTAssertNotNil(error)
        }
    }

    func testInvalidWalletAddress() {
        // Test with invalid wallet address format
        XCTAssertThrowsError(
            try SafeSmartAccount(
                privateKey: testPrivateKey,
                walletAddress: "invalid_address"
            )
        ) { error in
            XCTAssertNotNil(error)
        }
    }

    func testDifferentChainIds() throws {
        // Create account
        let account = try SafeSmartAccount(
            privateKey: testPrivateKey,
            walletAddress: testWalletAddress
        )

        // Test signing with different chain IDs
        let chainIds: [UInt32] = [1, 10, 137, 42161] // Ethereum, Optimism, Polygon, Arbitrum
        let message = "Testing different chains"

        var signatures: [String] = []

        for chainId in chainIds {
            let signature = try account.personalSign(
                chainId: chainId,
                message: message
<<<<<<< HEAD
            )

=======
            ).toHexString()
            
>>>>>>> a977a58a
            XCTAssertFalse(signature.isEmpty, "Signature for chain \(chainId) should not be empty")
            XCTAssertEqual(signature.count, 132, "Signature for chain \(chainId) should be 132 characters")

            // Signatures should be different for different chain IDs
            if !signatures.isEmpty {
                XCTAssertFalse(signatures.contains(signature),
                    "Signature for chain \(chainId) should be unique")
            }
            signatures.append(signature)
        }
    }

    func testLongMessage() throws {
        // Create account
        let account = try SafeSmartAccount(
            privateKey: testPrivateKey,
            walletAddress: testWalletAddress
        )

        // Test with a very long message
        let longMessage = String(repeating: "Lorem ipsum dolor sit amet. ", count: 100)

        let signature = try account.personalSign(
            chainId: chainId,
            message: longMessage
<<<<<<< HEAD
        )

=======
        ).toHexString()
        
>>>>>>> a977a58a
        XCTAssertFalse(signature.isEmpty, "Signature for long message should not be empty")
        XCTAssertEqual(signature.count, 132, "Signature for long message should be 132 characters")
    }

    func testUnicodeMessage() throws {
        // Create account
        let account = try SafeSmartAccount(
            privateKey: testPrivateKey,
            walletAddress: testWalletAddress
        )

        // Test with unicode characters
        let unicodeMessage = "Hello 世界 🌍 Здравствуй мир"

        let signature = try account.personalSign(
            chainId: chainId,
            message: unicodeMessage
<<<<<<< HEAD
        )

=======
        ).toHexString()
        
>>>>>>> a977a58a
        XCTAssertFalse(signature.isEmpty, "Signature for unicode message should not be empty")
        XCTAssertEqual(signature.count, 132, "Signature for unicode message should be 132 characters")
    }
}<|MERGE_RESOLUTION|>--- conflicted
+++ resolved
@@ -31,13 +31,8 @@
         let signature = try account.personalSign(
             chainId: 1,
             message: message
-<<<<<<< HEAD
-        )
-
-=======
         ).toHexString()
         
->>>>>>> a977a58a
         // Expected signature from Rust test
         // swiftlint:disable:next line_length
         let expectedSignature = "0xa9781c5233828575e8c7bababbef2b05b9f60a0c34581173655e6deaa40a3a8a0357d8877723588478c0113c630f68f6d118de0a0a97b6a5fa0284beeec721431c"
@@ -71,13 +66,9 @@
             let signature = try account.personalSign(
                 chainId: chainId,
                 message: message
-<<<<<<< HEAD
             )
-
-=======
             ).toHexString()
             
->>>>>>> a977a58a
             XCTAssertFalse(signature.isEmpty, "Signature for '\(message)' should not be empty")
             XCTAssertEqual(signature.count, 132, "Signature for '\(message)' should be 132 characters")
         }
@@ -137,13 +128,8 @@
             let signature = try account.personalSign(
                 chainId: chainId,
                 message: message
-<<<<<<< HEAD
-            )
-
-=======
             ).toHexString()
             
->>>>>>> a977a58a
             XCTAssertFalse(signature.isEmpty, "Signature for chain \(chainId) should not be empty")
             XCTAssertEqual(signature.count, 132, "Signature for chain \(chainId) should be 132 characters")
 
@@ -169,13 +155,8 @@
         let signature = try account.personalSign(
             chainId: chainId,
             message: longMessage
-<<<<<<< HEAD
-        )
+        ).toHexString()
 
-=======
-        ).toHexString()
-        
->>>>>>> a977a58a
         XCTAssertFalse(signature.isEmpty, "Signature for long message should not be empty")
         XCTAssertEqual(signature.count, 132, "Signature for long message should be 132 characters")
     }
@@ -193,13 +174,8 @@
         let signature = try account.personalSign(
             chainId: chainId,
             message: unicodeMessage
-<<<<<<< HEAD
-        )
-
-=======
         ).toHexString()
         
->>>>>>> a977a58a
         XCTAssertFalse(signature.isEmpty, "Signature for unicode message should not be empty")
         XCTAssertEqual(signature.count, 132, "Signature for unicode message should be 132 characters")
     }
