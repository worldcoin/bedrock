target/
.DS_Store
.swiftpm/

# iOS build artifacts
**/ios_build/
swift/Bedrock.xcframework/
swift/Sources/
swift/tests/Sources/
.swiftpm/

# Swift build outputs
*.xcframework/
Sources/
generated_swift/

# forge
cache/
**/out/build-info

# NOTE: Cargo.lock is not ignored because this is a library to be used through foreign bindings

<<<<<<< HEAD
# Kotlin/Android test artifacts
test_android/src/main/java/
test_android/libs/
test_android/.gradle/
test_android/build/
test_android/gradlew
test_android/gradlew.bat
test_android/gradle/
=======
.env
>>>>>>> edd42c6b
<|MERGE_RESOLUTION|>--- conflicted
+++ resolved
@@ -20,7 +20,9 @@
 
 # NOTE: Cargo.lock is not ignored because this is a library to be used through foreign bindings
 
-<<<<<<< HEAD
+.env
+
+
 # Kotlin/Android test artifacts
 test_android/src/main/java/
 test_android/libs/
@@ -28,7 +30,4 @@
 test_android/build/
 test_android/gradlew
 test_android/gradlew.bat
-test_android/gradle/
-=======
-.env
->>>>>>> edd42c6b
+test_android/gradle/